--- conflicted
+++ resolved
@@ -25,9 +25,6 @@
     "radix-engine",
     "radix-engine-lib",
     "radix-engine-stores",
-<<<<<<< HEAD
+    "radix-engine-constants",
     "utils",
-=======
-    "radix-engine-constants",
->>>>>>> b633adc1
 ]