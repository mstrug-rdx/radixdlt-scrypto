--- conflicted
+++ resolved
@@ -117,14 +117,10 @@
     Hash,
     Bucket,
     Proof,
-<<<<<<< HEAD
     NonFungibleId,
-=======
-    NonFungibleKey,
 
     /* Blob is a convenient way of producing `Vec<u8>` */
     Blob,
->>>>>>> 5ca1f128
 }
 
 #[derive(Debug, Clone, PartialEq, Eq)]
@@ -164,13 +160,9 @@
     Hash(Box<Value>),
     Bucket(Box<Value>),
     Proof(Box<Value>),
-<<<<<<< HEAD
     NonFungibleId(Box<Value>),
-=======
-    NonFungibleKey(Box<Value>),
 
     Blob(Vec<u8>),
->>>>>>> 5ca1f128
 }
 
 #[derive(Debug, Clone, PartialEq, Eq)]
@@ -218,12 +210,8 @@
             Value::Hash(_) => Type::Hash,
             Value::Bucket(_) => Type::Bucket,
             Value::Proof(_) => Type::Proof,
-<<<<<<< HEAD
             Value::NonFungibleId(_) => Type::NonFungibleId,
-=======
-            Value::NonFungibleKey(_) => Type::NonFungibleKey,
             Value::Blob(_) => Type::Vec,
->>>>>>> 5ca1f128
         }
     }
 }