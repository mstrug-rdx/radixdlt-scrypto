--- conflicted
+++ resolved
@@ -11,7 +11,7 @@
     pub receiver: AuthZoneId,
 }
 
-impl SysInvocation for AuthZonePopInput {
+impl SysInvocation for AuthZonePopInvocation {
     type Output = scrypto::resource::Proof;
 
     fn native_method() -> NativeMethod {
@@ -25,7 +25,7 @@
     pub proof: Proof,
 }
 
-impl SysInvocation for AuthZonePushInput {
+impl SysInvocation for AuthZonePushInvocation {
     type Output = ();
 
     fn native_method() -> NativeMethod {
@@ -39,7 +39,7 @@
     pub resource_address: ResourceAddress,
 }
 
-impl SysInvocation for AuthZoneCreateProofInput {
+impl SysInvocation for AuthZoneCreateProofInvocation {
     type Output = Proof;
 
     fn native_method() -> NativeMethod {
@@ -54,7 +54,7 @@
     pub resource_address: ResourceAddress,
 }
 
-impl SysInvocation for AuthZoneCreateProofByAmountInput {
+impl SysInvocation for AuthZoneCreateProofByAmountInvocation {
     type Output = Proof;
 
     fn native_method() -> NativeMethod {
@@ -69,7 +69,7 @@
     pub resource_address: ResourceAddress,
 }
 
-impl SysInvocation for AuthZoneCreateProofByIdsInput {
+impl SysInvocation for AuthZoneCreateProofByIdsInvocation {
     type Output = Proof;
 
     fn native_method() -> NativeMethod {
@@ -102,29 +102,16 @@
 
     pub fn sys_pop<Y, E: Debug + TypeId + Decode>(sys_calls: &mut Y) -> Result<Proof, E>
     where
-        Y: ScryptoSyscalls<E> + SysInvokable<AuthZonePopInput, E>,
-    {
-        let owned_node_ids = sys_calls.sys_get_visible_nodes()?;
-        let node_id = owned_node_ids
-            .into_iter()
-            .find(|n| matches!(n, RENodeId::AuthZoneStack(..)))
-            .expect("AuthZone does not exist");
-<<<<<<< HEAD
-        sys_calls.sys_invoke(AuthZonePopInput {
-            auth_zone_id: node_id.into(),
-        })
-=======
-
-        let input = RadixEngineInput::InvokeNativeMethod(
-            NativeMethod::AuthZone(AuthZoneMethod::Pop),
-            scrypto::buffer::scrypto_encode(
-                &(AuthZonePopInvocation {
-                    receiver: node_id.into(),
-                }),
-            ),
-        );
-        call_engine(input)
->>>>>>> deb6dc03
+        Y: ScryptoSyscalls<E> + SysInvokable<AuthZonePopInvocation, E>,
+    {
+        let owned_node_ids = sys_calls.sys_get_visible_nodes()?;
+        let node_id = owned_node_ids
+            .into_iter()
+            .find(|n| matches!(n, RENodeId::AuthZoneStack(..)))
+            .expect("AuthZone does not exist");
+        sys_calls.sys_invoke(AuthZonePopInvocation {
+            receiver: node_id.into(),
+        })
     }
 
     #[cfg(target_arch = "wasm32")]
@@ -137,31 +124,17 @@
         sys_calls: &mut Y,
     ) -> Result<Proof, E>
     where
-        Y: ScryptoSyscalls<E> + SysInvokable<AuthZoneCreateProofInput, E>,
-    {
-        let owned_node_ids = sys_calls.sys_get_visible_nodes()?;
-        let node_id = owned_node_ids
-            .into_iter()
-            .find(|n| matches!(n, RENodeId::AuthZoneStack(..)))
-            .expect("AuthZone does not exist");
-<<<<<<< HEAD
-        sys_calls.sys_invoke(AuthZoneCreateProofInput {
-            auth_zone_id: node_id.into(),
+        Y: ScryptoSyscalls<E> + SysInvokable<AuthZoneCreateProofInvocation, E>,
+    {
+        let owned_node_ids = sys_calls.sys_get_visible_nodes()?;
+        let node_id = owned_node_ids
+            .into_iter()
+            .find(|n| matches!(n, RENodeId::AuthZoneStack(..)))
+            .expect("AuthZone does not exist");
+        sys_calls.sys_invoke(AuthZoneCreateProofInvocation {
+            receiver: node_id.into(),
             resource_address,
         })
-=======
-
-        let input = RadixEngineInput::InvokeNativeMethod(
-            NativeMethod::AuthZone(AuthZoneMethod::CreateProof),
-            scrypto::buffer::scrypto_encode(
-                &(AuthZoneCreateProofInvocation {
-                    receiver: node_id.into(),
-                    resource_address,
-                }),
-            ),
-        );
-        call_engine(input)
->>>>>>> deb6dc03
     }
 
     #[cfg(target_arch = "wasm32")]
@@ -175,33 +148,18 @@
         sys_calls: &mut Y,
     ) -> Result<Proof, E>
     where
-        Y: ScryptoSyscalls<E> + SysInvokable<AuthZoneCreateProofByAmountInput, E>,
-    {
-        let owned_node_ids = sys_calls.sys_get_visible_nodes()?;
-        let node_id = owned_node_ids
-            .into_iter()
-            .find(|n| matches!(n, RENodeId::AuthZoneStack(..)))
-            .expect("AuthZone does not exist");
-<<<<<<< HEAD
-        sys_calls.sys_invoke(AuthZoneCreateProofByAmountInput {
-            auth_zone_id: node_id.into(),
+        Y: ScryptoSyscalls<E> + SysInvokable<AuthZoneCreateProofByAmountInvocation, E>,
+    {
+        let owned_node_ids = sys_calls.sys_get_visible_nodes()?;
+        let node_id = owned_node_ids
+            .into_iter()
+            .find(|n| matches!(n, RENodeId::AuthZoneStack(..)))
+            .expect("AuthZone does not exist");
+        sys_calls.sys_invoke(AuthZoneCreateProofByAmountInvocation {
+            receiver: node_id.into(),
             amount,
             resource_address,
         })
-=======
-
-        let input = RadixEngineInput::InvokeNativeMethod(
-            NativeMethod::AuthZone(AuthZoneMethod::CreateProofByAmount),
-            scrypto::buffer::scrypto_encode(
-                &(AuthZoneCreateProofByAmountInvocation {
-                    amount,
-                    receiver: node_id.into(),
-                    resource_address,
-                }),
-            ),
-        );
-        call_engine(input)
->>>>>>> deb6dc03
     }
 
     #[cfg(target_arch = "wasm32")]
@@ -218,33 +176,18 @@
         sys_calls: &mut Y,
     ) -> Result<Proof, E>
     where
-        Y: ScryptoSyscalls<E> + SysInvokable<AuthZoneCreateProofByIdsInput, E>,
-    {
-        let owned_node_ids = sys_calls.sys_get_visible_nodes()?;
-        let node_id = owned_node_ids
-            .into_iter()
-            .find(|n| matches!(n, RENodeId::AuthZoneStack(..)))
-            .expect("AuthZone does not exist");
-<<<<<<< HEAD
-        sys_calls.sys_invoke(AuthZoneCreateProofByIdsInput {
-            auth_zone_id: node_id.into(),
+        Y: ScryptoSyscalls<E> + SysInvokable<AuthZoneCreateProofByIdsInvocation, E>,
+    {
+        let owned_node_ids = sys_calls.sys_get_visible_nodes()?;
+        let node_id = owned_node_ids
+            .into_iter()
+            .find(|n| matches!(n, RENodeId::AuthZoneStack(..)))
+            .expect("AuthZone does not exist");
+        sys_calls.sys_invoke(AuthZoneCreateProofByIdsInvocation {
+            receiver: node_id.into(),
             ids: ids.clone(),
             resource_address,
         })
-=======
-
-        let input = RadixEngineInput::InvokeNativeMethod(
-            NativeMethod::AuthZone(AuthZoneMethod::CreateProofByIds),
-            scrypto::buffer::scrypto_encode(
-                &(AuthZoneCreateProofByIdsInvocation {
-                    ids: ids.clone(),
-                    receiver: node_id.into(),
-                    resource_address,
-                }),
-            ),
-        );
-        call_engine(input)
->>>>>>> deb6dc03
     }
 
     #[cfg(target_arch = "wasm32")]
@@ -257,7 +200,7 @@
         sys_calls: &mut Y,
     ) -> Result<(), E>
     where
-        Y: ScryptoSyscalls<E> + SysInvokable<AuthZonePushInput, E>,
+        Y: ScryptoSyscalls<E> + SysInvokable<AuthZonePushInvocation, E>,
     {
         let owned_node_ids = sys_calls.sys_get_visible_nodes()?;
         let node_id = owned_node_ids
@@ -266,23 +209,10 @@
             .expect("AuthZone does not exist");
 
         let proof: Proof = proof.into();
-<<<<<<< HEAD
-
-        sys_calls.sys_invoke(AuthZonePushInput {
-            auth_zone_id: node_id.into(),
+
+        sys_calls.sys_invoke(AuthZonePushInvocation {
+            receiver: node_id.into(),
             proof,
         })
-=======
-        let input = RadixEngineInput::InvokeNativeMethod(
-            NativeMethod::AuthZone(AuthZoneMethod::Push),
-            scrypto::buffer::scrypto_encode(
-                &(AuthZonePushInvocation {
-                    proof,
-                    receiver: node_id.into(),
-                }),
-            ),
-        );
-        call_engine(input)
->>>>>>> deb6dc03
     }
 }