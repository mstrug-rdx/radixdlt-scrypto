--- conflicted
+++ resolved
@@ -1643,14 +1643,10 @@
         RuntimeError::SystemModuleError(SystemModuleError::CostingError(_))
     )
 }
-<<<<<<< HEAD
 
 pub fn is_wasm_error(e: &RuntimeError) -> bool {
     matches!(e, RuntimeError::VmError(VmError::Wasm(..)))
 }
-
-=======
->>>>>>> 30e9e68c
 pub fn wat2wasm(wat: &str) -> Vec<u8> {
     let mut features = wabt::Features::new();
     features.enable_sign_extension();
