--- conflicted
+++ resolved
@@ -57,14 +57,11 @@
     + SysNativeInvokable<AuthZoneCreateProofByIdsInvocation, E>
     + SysNativeInvokable<AuthZoneClearInvocation, E>
     + SysNativeInvokable<AuthZoneDrainInvocation, E>
-<<<<<<< HEAD
     + SysNativeInvokable<AccessRulesAddAccessCheckInvocation, E>
     + SysNativeInvokable<ComponentSetRoyaltyConfigInvocation, E>
     + SysNativeInvokable<PackageSetRoyaltyConfigInvocation, E>
-=======
     + SysNativeInvokable<PackagePublishNoOwnerInvocation, E>
     + SysNativeInvokable<PackagePublishWithOwnerInvocation, E>
->>>>>>> 8a0853ff
     + SysNativeInvokable<BucketTakeInvocation, E>
     + SysNativeInvokable<BucketPutInvocation, E>
     + SysNativeInvokable<BucketTakeNonFungiblesInvocation, E>
