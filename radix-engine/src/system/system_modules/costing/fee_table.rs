--- conflicted
+++ resolved
@@ -339,16 +339,10 @@
                 value += (value >> 16) + 4753; // ~4752.641725974398
                 value as u32
             }
-<<<<<<< HEAD
             CostingEntry::SubstateReadFromDbNotFound => 3000, // average value from benchmark
+            // FIXME: update numbers below
             CostingEntry::SubstateReadFromTrack { size } => 10 * size, // todo: determine correct value
             CostingEntry::SubstateWriteToTrack { size } => 10 * size, // todo: determine correct value
-=======
-            // FIXME: update numbers below
-            CostingEntry::SubstateReadFromDbNotFound => 1,
-            CostingEntry::SubstateReadFromTrack { size } => 10 * size,
-            CostingEntry::SubstateWriteToTrack { size } => 10 * size,
->>>>>>> 9e9fe928
             CostingEntry::SubstateRewriteToTrack {
                 size_old: _,
                 size_new,
