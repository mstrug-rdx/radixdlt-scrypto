--- conflicted
+++ resolved
@@ -5,13 +5,8 @@
 use crate::kernel::call_frame::Message;
 use crate::kernel::kernel_api::{KernelApi, KernelInvocation};
 use crate::system::module::SystemModule;
-<<<<<<< HEAD
 use crate::system::node_modules::royalty::ComponentRoyaltyBlueprint;
 use crate::system::system_callback::SystemConfig;
-=======
-use crate::system::system::{KeyValueEntrySubstate, SystemService};
-use crate::system::system_callback::{SystemConfig, SystemLockData};
->>>>>>> cd084ece
 use crate::system::system_callback_api::SystemCallbackObject;
 use crate::track::interface::{StoreAccess, StoreAccessInfo};
 use crate::types::*;
@@ -19,15 +14,8 @@
     errors::{CanBeAbortion, RuntimeError, SystemModuleError},
     transaction::AbortReason,
 };
-<<<<<<< HEAD
 use radix_engine_interface::api::field_lock_api::LockFlags;
 use radix_engine_interface::blueprints::package::BlueprintVersionKey;
-=======
-use native_sdk::resource::ResourceManager;
-use radix_engine_interface::api::field_lock_api::LockFlags;
-use radix_engine_interface::api::node_modules::royalty::*;
-use radix_engine_interface::blueprints::package::PackageRoyaltySubstate;
->>>>>>> cd084ece
 use radix_engine_interface::blueprints::resource::LiquidFungibleResource;
 use radix_engine_interface::{types::NodeId, *};
 
@@ -262,71 +250,20 @@
         let bp_version_key = BlueprintVersionKey::new_default(blueprint.blueprint_name.as_str());
         PackageRoyaltyNativeBlueprint::charge_package_royalty(
             blueprint.package_address.as_node_id(),
-<<<<<<< HEAD
             &bp_version_key,
             ident,
             api,
-=======
-            MAIN_BASE_PARTITION,
-            &PackageField::Royalty.into(),
-            LockFlags::MUTABLE,
-            SystemLockData::default(),
->>>>>>> cd084ece
         )?;
 
         //===========================
         // Apply component royalty
         //===========================
         if let Some(component_address) = optional_component {
-<<<<<<< HEAD
             ComponentRoyaltyBlueprint::charge_component_royalty(
                 component_address.as_node_id(),
                 ident,
                 api,
             )?;
-=======
-            let handle = api.kernel_lock_substate_with_default(
-                component_address.as_node_id(),
-                ROYALTY_BASE_PARTITION
-                    .at_offset(ROYALTY_CONFIG_PARTITION_OFFSET)
-                    .unwrap(),
-                &SubstateKey::Map(scrypto_encode(ident).unwrap()),
-                LockFlags::read_only(),
-                Some(|| IndexedScryptoValue::from_typed(&KeyValueEntrySubstate::<()>::default())),
-                SystemLockData::default(),
-            )?;
-
-            let substate: KeyValueEntrySubstate<RoyaltyAmount> =
-                api.kernel_read_substate(handle)?.as_typed().unwrap();
-            api.kernel_drop_lock(handle)?;
-
-            let royalty_charge = substate.value.unwrap_or(RoyaltyAmount::Free);
-
-            if royalty_charge.is_non_zero() {
-                let handle = api.kernel_lock_substate(
-                    component_address.as_node_id(),
-                    ROYALTY_BASE_PARTITION
-                        .at_offset(ROYALTY_FIELDS_PARTITION_OFFSET)
-                        .unwrap(),
-                    &RoyaltyField::RoyaltyAccumulator.into(),
-                    LockFlags::MUTABLE,
-                    SystemLockData::default(),
-                )?;
-                let substate: ComponentRoyaltyAccumulatorSubstate =
-                    api.kernel_read_substate(handle)?.as_typed().unwrap();
-
-                let vault_id = substate.royalty_vault.0;
-
-                apply_royalty_cost(
-                    api,
-                    royalty_charge,
-                    RoyaltyRecipient::Component(component_address.clone()),
-                    vault_id.into(),
-                )?;
-                api.kernel_write_substate(handle, IndexedScryptoValue::from_typed(&substate))?;
-                api.kernel_drop_lock(handle)?;
-            }
->>>>>>> cd084ece
         }
 
         Ok(())
