use crate::errors::{
    ApplicationError, InvalidDropNodeAccess, InvalidModuleSet, InvalidModuleType,
    InvalidSubstateAccess, KernelError, RuntimeError, SubstateValidationError,
};
use crate::errors::{SystemError, SystemUpstreamError};
use crate::kernel::actor::Actor;
use crate::kernel::call_frame::RefType;
use crate::kernel::kernel_api::*;
use crate::system::node_init::ModuleInit;
use crate::system::node_modules::type_info::{TypeInfoBlueprint, TypeInfoSubstate};
use crate::system::system_callback::{SystemConfig, SystemInvocation};
use crate::system::system_callback_api::SystemCallbackObject;
use crate::system::system_modules::costing::FIXED_LOW_FEE;
use crate::system::system_modules::events::EventError;
use crate::system::system_modules::execution_trace::{BucketSnapshot, ProofSnapshot};
use crate::types::*;
use radix_engine_interface::api::iterable_store_api::ClientIterableStoreApi;
use radix_engine_interface::api::key_value_store_api::ClientKeyValueStoreApi;
use radix_engine_interface::api::node_modules::auth::*;
use radix_engine_interface::api::node_modules::metadata::*;
use radix_engine_interface::api::node_modules::royalty::*;
use radix_engine_interface::api::object_api::ObjectModuleId;
use radix_engine_interface::api::sorted_store_api::SortedKey;
use radix_engine_interface::api::substate_api::LockFlags;
use radix_engine_interface::api::*;
use radix_engine_interface::blueprints::access_controller::*;
use radix_engine_interface::blueprints::account::*;
use radix_engine_interface::blueprints::clock::CLOCK_BLUEPRINT;
use radix_engine_interface::blueprints::epoch_manager::*;
use radix_engine_interface::blueprints::identity::*;
use radix_engine_interface::blueprints::package::*;
use radix_engine_interface::blueprints::resource::*;
use radix_engine_interface::schema::KeyValueStoreSchema;
use radix_engine_stores::interface::NodeSubstates;
use resources_tracker_macro::trace_resources;
use sbor::rust::string::ToString;
use sbor::rust::vec::Vec;

use super::system_modules::auth::{convert_contextless, Authentication};
use super::system_modules::costing::CostingReason;

pub struct SystemDownstream<'a, Y: KernelApi<SystemConfig<V>>, V: SystemCallbackObject> {
    pub api: &'a mut Y,
    pub phantom: PhantomData<V>,
}

impl<'a, Y, V> SystemDownstream<'a, Y, V>
where
    Y: KernelApi<SystemConfig<V>>,
    V: SystemCallbackObject,
{
    pub fn new(api: &'a mut Y) -> Self {
        Self {
            api,
            phantom: PhantomData::default(),
        }
    }

    fn can_substate_be_accessed(actor: &Actor, node_id: &NodeId) -> bool {
        // TODO: Remove
        if is_native_package(actor.blueprint().package_address) {
            return true;
        }

        if node_id.is_internal_kv_store() {
            return true;
        }

        match actor {
            Actor::Method {
                node_id: actor_node_id,
                ..
            } if actor_node_id == node_id => true,
            _ => false,
        }
    }
}

impl<'a, Y, V> ClientSubstateApi<RuntimeError> for SystemDownstream<'a, Y, V>
where
    Y: KernelApi<SystemConfig<V>>,
    V: SystemCallbackObject,
{
    fn sys_lock_substate(
        &mut self,
        node_id: &NodeId,
        key: &Vec<u8>,
        flags: LockFlags,
    ) -> Result<LockHandle, RuntimeError> {
        let type_info = TypeInfoBlueprint::get_type(&node_id, self.api)?;

        // TODO: Remove
        if flags.contains(LockFlags::UNMODIFIED_BASE) || flags.contains(LockFlags::FORCE_WRITE) {
            match &type_info {
                TypeInfoSubstate::Object(info)
                    if info.blueprint.package_address.eq(&RESOURCE_MANAGER_PACKAGE)
                        && info.blueprint.blueprint_name.eq(FUNGIBLE_VAULT_BLUEPRINT) => {}
                _ => {
                    return Err(RuntimeError::SystemError(SystemError::InvalidLockFlags));
                }
            }
        }

        let actor = self.api.kernel_get_current_actor().unwrap();

        // TODO: Check if valid substate_key for node_id
        if !Self::can_substate_be_accessed(&actor, node_id) {
            return Err(RuntimeError::KernelError(
                KernelError::InvalidSubstateAccess(Box::new(InvalidSubstateAccess {
                    actor: actor.clone(),
                    node_id: node_id.clone(),
                    key: key.clone(),
                    flags,
                })),
            ));
        }

        let module_id = match type_info {
            TypeInfoSubstate::SortedStore | TypeInfoSubstate::IterableStore => {
                // TODO: Implement in corresponding api
                panic!("Not supported")
            }
            TypeInfoSubstate::KeyValueStore(..) => SysModuleId::Map,
            TypeInfoSubstate::Object(ObjectInfo { blueprint, .. }) => {
                if let Actor::Method { module_id, .. } = &actor {
                    match module_id {
                        ObjectModuleId::SELF => {
                            match (blueprint.package_address, blueprint.blueprint_name.as_str()) {
                                (METADATA_PACKAGE, METADATA_BLUEPRINT) => SysModuleId::Map,
                                _ => SysModuleId::Tuple,
                            }
                        }
                        ObjectModuleId::Metadata => SysModuleId::Metadata,
                        ObjectModuleId::Royalty => SysModuleId::Royalty,
                        ObjectModuleId::AccessRules => SysModuleId::AccessRules,
                    }
                } else {
                    match (blueprint.package_address, blueprint.blueprint_name.as_str()) {
                        (METADATA_PACKAGE, METADATA_BLUEPRINT) => SysModuleId::Map,
                        _ => SysModuleId::Tuple,
                    }
                }
            }
        };

        let substate_key = SubstateKey::Key(key.clone());

        self.api
            .kernel_lock_substate(&node_id, module_id.into(), &substate_key, flags)
    }

    fn sys_read_substate(&mut self, lock_handle: LockHandle) -> Result<Vec<u8>, RuntimeError> {
        self.api
            .kernel_read_substate(lock_handle)
            .map(|v| v.as_slice().to_vec())
    }

    fn sys_write_substate(
        &mut self,
        lock_handle: LockHandle,
        buffer: Vec<u8>,
    ) -> Result<(), RuntimeError> {
        let LockInfo {
            node_id, module_id, ..
        } = self.api.kernel_get_lock_info(lock_handle)?;

        if module_id.eq(&SysModuleId::Map.into()) {
            let type_info = TypeInfoBlueprint::get_type(&node_id, self.api)?;
            match type_info {
                TypeInfoSubstate::KeyValueStore(schema) => {
                    validate_payload_against_schema(&buffer, &schema.schema, schema.value)
                        .map_err(|_| {
                            RuntimeError::SystemError(SystemError::InvalidSubstateWrite)
                        })?;

                    if !schema.can_own {
                        let indexed = IndexedScryptoValue::from_slice(&buffer).map_err(|_| {
                            RuntimeError::SystemError(SystemError::InvalidSubstateWrite)
                        })?;
                        let (_, own, _) = indexed.unpack();
                        if !own.is_empty() {
                            return Err(RuntimeError::SystemError(
                                SystemError::InvalidKeyValueStoreOwnership,
                            ));
                        }
                    }
                }
                _ => {
                    // TODO: Other schema checks
                    // TODO: Check objects stored are storeable
                }
            }
        } else {
            // TODO: Other schema checks
            // TODO: Check objects stored are storeable
        }

        let substate = IndexedScryptoValue::from_vec(buffer)
            .map_err(|_| RuntimeError::SystemError(SystemError::InvalidSubstateWrite))?;
        self.api.kernel_write_substate(lock_handle, substate)?;

        Ok(())
    }

    fn sys_drop_lock(&mut self, lock_handle: LockHandle) -> Result<(), RuntimeError> {
        let info = self.api.kernel_get_lock_info(lock_handle)?;
        if info.flags.contains(LockFlags::MUTABLE) {}

        self.api.kernel_drop_lock(lock_handle)
    }
}

impl<'a, Y, V> ClientObjectApi<RuntimeError> for SystemDownstream<'a, Y, V>
where
    Y: KernelApi<SystemConfig<V>>,
    V: SystemCallbackObject,
{
    fn new_object(
        &mut self,
        blueprint_ident: &str,
        object_states: Vec<Vec<u8>>,
    ) -> Result<NodeId, RuntimeError> {
        let actor = self.api.kernel_get_current_actor().unwrap();
        let package_address = actor.package_address().clone();

        let handle = self.api.kernel_lock_substate(
            package_address.as_node_id(),
            SysModuleId::Tuple.into(),
            &PackageOffset::Info.into(),
            LockFlags::read_only(),
        )?;
        let package: PackageInfoSubstate =
            self.api.kernel_read_substate(handle)?.as_typed().unwrap();
        let schema =
            package
                .schema
                .blueprints
                .get(blueprint_ident)
                .ok_or(RuntimeError::SystemError(
                    SystemError::SubstateValidationError(Box::new(
                        SubstateValidationError::BlueprintNotFound(blueprint_ident.to_string()),
                    )),
                ))?;
        if schema.substates.len() != object_states.len() {
            return Err(RuntimeError::SystemError(
                SystemError::SubstateValidationError(Box::new(
                    SubstateValidationError::WrongNumberOfSubstates(
                        blueprint_ident.to_string(),
                        object_states.len(),
                        schema.substates.len(),
                    ),
                )),
            ));
        }
        for i in 0..object_states.len() {
            validate_payload_against_schema(&object_states[i], &schema.schema, schema.substates[i])
                .map_err(|err| {
                    RuntimeError::SystemError(SystemError::SubstateValidationError(Box::new(
                        SubstateValidationError::SchemaValidationError(
                            blueprint_ident.to_string(),
                            err.error_message(&schema.schema),
                        ),
                    )))
                })?;
        }
        self.api.kernel_drop_lock(handle)?;

        let entity_type = match (package_address, blueprint_ident) {
            (RESOURCE_MANAGER_PACKAGE, FUNGIBLE_VAULT_BLUEPRINT) => {
                EntityType::InternalFungibleVault
            }
            (RESOURCE_MANAGER_PACKAGE, NON_FUNGIBLE_VAULT_BLUEPRINT) => {
                EntityType::InternalNonFungibleVault
            }
            (ACCOUNT_PACKAGE, ACCOUNT_BLUEPRINT) => EntityType::InternalAccount,
            _ => EntityType::InternalGenericComponent,
        };

        let node_id = self.api.kernel_allocate_node_id(entity_type)?;
        let node_init: BTreeMap<SubstateKey, IndexedScryptoValue> = object_states
            .into_iter()
            .enumerate()
            .map(|(i, x)| {
                (
                    // TODO check size during package publishing time
                    SubstateKey::Key(vec![i as u8]),
                    IndexedScryptoValue::from_vec(x).expect("Checked by payload-schema validation"),
                )
            })
            .collect();

        let type_parent = if let Some(parent) = &schema.parent {
            match actor {
                Actor::Method {
                    global_address: Some(address),
                    blueprint,
                    ..
                } if parent.eq(blueprint.blueprint_name.as_str()) => Some(address),
                _ => {
                    return Err(RuntimeError::SystemError(
                        SystemError::InvalidChildObjectCreation,
                    ));
                }
            }
        } else {
            None
        };

        let self_module_id = match (package_address, blueprint_ident) {
            (METADATA_PACKAGE, METADATA_BLUEPRINT) => SysModuleId::Map,
            _ => SysModuleId::Tuple,
        };

        self.api.kernel_create_node(
            node_id,
            btreemap!(
                self_module_id.into() => node_init,
                SysModuleId::TypeInfo.into() => ModuleInit::TypeInfo(
                    TypeInfoSubstate::Object(ObjectInfo {
                        blueprint: Blueprint::new(&package_address,blueprint_ident),
                        global:false,
                        type_parent
                    })
                ).to_substates(),
            ),
        )?;

        Ok(node_id.into())
    }

    fn globalize(
        &mut self,
        modules: BTreeMap<ObjectModuleId, NodeId>,
    ) -> Result<GlobalAddress, RuntimeError> {
        // FIXME check completeness of modules

        let node_id = modules
            .get(&ObjectModuleId::SELF)
            .ok_or(RuntimeError::SystemError(SystemError::MissingModule(
                ObjectModuleId::SELF,
            )))?;

        let type_info = TypeInfoBlueprint::get_type(node_id, self.api)?;
        let blueprint = match type_info {
            TypeInfoSubstate::Object(ObjectInfo {
                blueprint, global, ..
            }) if !global => blueprint,
            _ => return Err(RuntimeError::SystemError(SystemError::CannotGlobalize)),
        };

        let entity_type = match (blueprint.package_address, blueprint.blueprint_name.as_str()) {
            (ACCOUNT_PACKAGE, PACKAGE_BLUEPRINT) => EntityType::GlobalPackage,
            (RESOURCE_MANAGER_PACKAGE, FUNGIBLE_RESOURCE_MANAGER_BLUEPRINT) => {
                EntityType::GlobalFungibleResource
            }
            (RESOURCE_MANAGER_PACKAGE, NON_FUNGIBLE_RESOURCE_MANAGER_BLUEPRINT) => {
                EntityType::GlobalNonFungibleResource
            }
            (EPOCH_MANAGER_PACKAGE, EPOCH_MANAGER_BLUEPRINT) => EntityType::GlobalEpochManager,
            (EPOCH_MANAGER_PACKAGE, VALIDATOR_BLUEPRINT) => EntityType::GlobalValidator,
            (CLOCK_PACKAGE, CLOCK_BLUEPRINT) => EntityType::GlobalClock,
            (ACCESS_CONTROLLER_PACKAGE, ACCESS_CONTROLLER_BLUEPRINT) => {
                EntityType::GlobalAccessController
            }
            (ACCOUNT_PACKAGE, ACCOUNT_BLUEPRINT) => EntityType::GlobalAccount,
            (IDENTITY_PACKAGE, IDENTITY_BLUEPRINT) => EntityType::GlobalIdentity,
            _ => EntityType::GlobalGenericComponent,
        };

        let global_node_id = self.api.kernel_allocate_node_id(entity_type)?;
        let global_address = GlobalAddress::new_unchecked(global_node_id.into());
        self.globalize_with_address(modules, global_address)?;
        Ok(global_address)
    }

    fn globalize_with_address(
        &mut self,
        mut modules: BTreeMap<ObjectModuleId, NodeId>,
        address: GlobalAddress,
    ) -> Result<(), RuntimeError> {
        // Check module configuration
        let module_ids = modules
            .keys()
            .cloned()
            .collect::<BTreeSet<ObjectModuleId>>();
        let standard_object = btreeset!(
            ObjectModuleId::SELF,
            ObjectModuleId::Metadata,
            ObjectModuleId::Royalty,
            ObjectModuleId::AccessRules
        );
        if module_ids != standard_object {
            return Err(RuntimeError::SystemError(SystemError::InvalidModuleSet(
                Box::new(InvalidModuleSet(module_ids)),
            )));
        }

        // Drop the node
        let node_id = modules
            .remove(&ObjectModuleId::SELF)
            .ok_or(RuntimeError::SystemError(SystemError::MissingModule(
                ObjectModuleId::SELF,
            )))?;
        let mut node_substates = self.api.kernel_drop_node(&node_id)?;

        // Update the `global` flag of the type info substate.
        let type_info_module = node_substates
            .get_mut(&SysModuleId::TypeInfo.into())
            .unwrap()
            .remove(&TypeInfoOffset::TypeInfo.into())
            .unwrap();
        let mut type_info: TypeInfoSubstate = type_info_module.as_typed().unwrap();
        match type_info {
            TypeInfoSubstate::Object(ObjectInfo { ref mut global, .. }) if !*global => {
                *global = true
            }
            _ => return Err(RuntimeError::SystemError(SystemError::CannotGlobalize)),
        };
        node_substates
            .get_mut(&SysModuleId::TypeInfo.into())
            .unwrap()
            .insert(
                TypeInfoOffset::TypeInfo.into(),
                IndexedScryptoValue::from_typed(&type_info),
            );

        //  Drop the module nodes and move the substates to the designated module ID.
        for (module_id, node_id) in modules {
            match module_id {
                ObjectModuleId::SELF => panic!("Should have been removed already"),
                ObjectModuleId::AccessRules => {
                    let blueprint = self.get_object_info(&node_id)?.blueprint;
                    let expected = Blueprint::new(&ACCESS_RULES_PACKAGE, ACCESS_RULES_BLUEPRINT);
                    if !blueprint.eq(&expected) {
                        return Err(RuntimeError::SystemError(SystemError::InvalidModuleType(
                            Box::new(InvalidModuleType {
                                expected_blueprint: expected,
                                actual_blueprint: blueprint,
                            }),
                        )));
                    }

                    let mut access_rule_substates = self.api.kernel_drop_node(&node_id)?;
                    let access_rules = access_rule_substates
                        .remove(&SysModuleId::Tuple.into())
                        .unwrap();
                    node_substates.insert(SysModuleId::AccessRules.into(), access_rules);
                }
                ObjectModuleId::Metadata => {
                    let blueprint = self.get_object_info(&node_id)?.blueprint;
                    let expected = Blueprint::new(&METADATA_PACKAGE, METADATA_BLUEPRINT);
                    if !blueprint.eq(&expected) {
                        return Err(RuntimeError::SystemError(SystemError::InvalidModuleType(
                            Box::new(InvalidModuleType {
                                expected_blueprint: expected,
                                actual_blueprint: blueprint,
                            }),
                        )));
                    }

                    let mut metadata_substates = self.api.kernel_drop_node(&node_id)?;
                    let metadata = metadata_substates.remove(&SysModuleId::Map.into()).unwrap();
                    node_substates.insert(SysModuleId::Metadata.into(), metadata);
                }
                ObjectModuleId::Royalty => {
                    let blueprint = self.get_object_info(&node_id)?.blueprint;
                    let expected = Blueprint::new(&ROYALTY_PACKAGE, COMPONENT_ROYALTY_BLUEPRINT);
                    if !blueprint.eq(&expected) {
                        return Err(RuntimeError::SystemError(SystemError::InvalidModuleType(
                            Box::new(InvalidModuleType {
                                expected_blueprint: expected,
                                actual_blueprint: blueprint,
                            }),
                        )));
                    }

                    let mut royalty_substates = self.api.kernel_drop_node(&node_id)?;
                    let royalty = royalty_substates
                        .remove(&SysModuleId::Tuple.into())
                        .unwrap();
                    node_substates.insert(SysModuleId::Royalty.into(), royalty);
                }
            }
        }

        self.api
            .kernel_create_node(address.into(), node_substates)?;

        Ok(())
    }

    fn call_method(
        &mut self,
        receiver: &NodeId,
        method_name: &str,
        args: Vec<u8>,
    ) -> Result<Vec<u8>, RuntimeError> {
        self.call_module_method(receiver, ObjectModuleId::SELF, method_name, args)
    }

    fn call_module_method(
        &mut self,
        receiver: &NodeId,
        module_id: ObjectModuleId,
        method_name: &str,
        args: Vec<u8>,
    ) -> Result<Vec<u8>, RuntimeError> {
        let (blueprint, global_address) = match module_id {
            ObjectModuleId::SELF => {
                let type_info = TypeInfoBlueprint::get_type(receiver, self.api)?;
                match type_info {
                    TypeInfoSubstate::Object(ObjectInfo {
                        blueprint, global, ..
                    }) => {
                        let global_address = if global {
                            Some(GlobalAddress::new_unchecked(receiver.clone().into()))
                        } else {
                            // See if we have a parent

                            // TODO: Cleanup, this is a rather crude way of trying to figure out
                            // TODO: whether the node reference is a child of the current parent
                            // TODO: this should be cleaned up once call_frame is refactored
                            let (visibility, on_heap) =
                                self.api.kernel_get_node_info(receiver).unwrap();
                            match (visibility, on_heap) {
                                (RefType::Normal, false) => {
                                    self.api.kernel_get_current_actor().and_then(|a| match a {
                                        Actor::Method { global_address, .. } => global_address,
                                        _ => None,
                                    })
                                }
                                _ => None,
                            }
                        };

                        (blueprint, global_address)
                    }

                    TypeInfoSubstate::KeyValueStore(..)
                    | TypeInfoSubstate::SortedStore
                    | TypeInfoSubstate::IterableStore => {
                        return Err(RuntimeError::SystemError(
                            SystemError::CallMethodOnKeyValueStore,
                        ))
                    }
                }
            }
            ObjectModuleId::Metadata => {
                // TODO: Check if type has metadata
                (Blueprint::new(&METADATA_PACKAGE, METADATA_BLUEPRINT), None)
            }
            ObjectModuleId::Royalty => {
                // TODO: Check if type has royalty
                (
                    Blueprint::new(&ROYALTY_PACKAGE, COMPONENT_ROYALTY_BLUEPRINT),
                    None,
                )
            }
            ObjectModuleId::AccessRules => {
                // TODO: Check if type has access rules
                (
                    Blueprint::new(&ACCESS_RULES_PACKAGE, ACCESS_RULES_BLUEPRINT),
                    None,
                )
            }
        };

        let identifier = MethodIdentifier(receiver.clone(), module_id, method_name.to_string());
        let payload_size = args.len() + identifier.2.len();

        let invocation = KernelInvocation {
            resolved_actor: Actor::method(global_address, identifier.clone(), blueprint.clone()),
            sys_invocation: SystemInvocation {
                blueprint,
                ident: FnIdent::Application(identifier.2.clone()),
                receiver: Some(identifier),
            },
            args: IndexedScryptoValue::from_vec(args).map_err(|e| {
                RuntimeError::SystemUpstreamError(SystemUpstreamError::InputDecodeError(e))
            })?,
            payload_size,
        };

        self.api
            .kernel_invoke(Box::new(invocation))
            .map(|v| v.into())
    }

    fn get_object_info(&mut self, node_id: &NodeId) -> Result<ObjectInfo, RuntimeError> {
        let type_info = TypeInfoBlueprint::get_type(&node_id, self.api)?;
        let object_info = match type_info {
            TypeInfoSubstate::Object(info) => info,
            TypeInfoSubstate::KeyValueStore(..)
            | TypeInfoSubstate::SortedStore
            | TypeInfoSubstate::IterableStore => {
                return Err(RuntimeError::SystemError(SystemError::NotAnObject))
            }
        };

        Ok(object_info)
    }

    fn drop_object(&mut self, node_id: NodeId) -> Result<(), RuntimeError> {
        // TODO: Cleanup
        if let Some(actor) = self.api.kernel_get_current_actor() {
            let info = self.get_object_info(&node_id)?;
            if !info.blueprint.package_address.eq(actor.package_address()) {
                return Err(RuntimeError::KernelError(
                    KernelError::InvalidDropNodeAccess(Box::new(InvalidDropNodeAccess {
                        actor: actor.clone(),
                        node_id: node_id.clone(),
                        package_address: info.blueprint.package_address,
                        blueprint_name: info.blueprint.blueprint_name,
                    })),
                ));
            }
        }

        self.api.kernel_drop_node(&node_id)?;

        Ok(())
    }
}

impl<'a, Y, V> ClientKeyValueStoreApi<RuntimeError> for SystemDownstream<'a, Y, V>
where
    Y: KernelApi<SystemConfig<V>>,
    V: SystemCallbackObject,
{
    fn new_key_value_store(&mut self, schema: KeyValueStoreSchema) -> Result<NodeId, RuntimeError> {
        schema
            .schema
            .validate()
            .map_err(|e| RuntimeError::SystemError(SystemError::InvalidKeyValueStoreSchema(e)))?;

        let entity_type = EntityType::InternalKeyValueStore;
        let node_id = self.api.kernel_allocate_node_id(entity_type)?;

        self.api.kernel_create_node(
            node_id,
            btreemap!(
                SysModuleId::Map.into() => btreemap!(),
                SysModuleId::TypeInfo.into() => ModuleInit::TypeInfo(
                    TypeInfoSubstate::KeyValueStore(schema)
                ).to_substates(),
            ),
        )?;

        Ok(node_id)
    }

    fn get_key_value_store_info(
        &mut self,
        node_id: &NodeId,
    ) -> Result<KeyValueStoreSchema, RuntimeError> {
        let type_info = TypeInfoBlueprint::get_type(node_id, self.api)?;
        let schema = match type_info {
            TypeInfoSubstate::Object { .. }
            | TypeInfoSubstate::SortedStore
            | TypeInfoSubstate::IterableStore => {
                return Err(RuntimeError::SystemError(SystemError::NotAKeyValueStore))
            }
            TypeInfoSubstate::KeyValueStore(schema) => schema,
        };

        Ok(schema)
    }
}

impl<'a, Y, V> ClientIterableStoreApi<RuntimeError> for SystemDownstream<'a, Y, V>
where
    Y: KernelApi<SystemConfig<V>>,
    V: SystemCallbackObject,
{
    fn new_iterable_store(&mut self) -> Result<NodeId, RuntimeError> {
        let entity_type = EntityType::InternalIterableStore;
        let node_id = self.api.kernel_allocate_node_id(entity_type)?;

        self.api.kernel_create_node(
            node_id,
            btreemap!(
                SysModuleId::Iterable.into() => btreemap!(),
                SysModuleId::TypeInfo.into() => ModuleInit::TypeInfo(
                    TypeInfoSubstate::IterableStore
                ).to_substates(),
            ),
        )?;

        Ok(node_id)
    }

    fn insert_into_iterable_store(
        &mut self,
        node_id: &NodeId,
        key: Vec<u8>,
        buffer: Vec<u8>,
    ) -> Result<(), RuntimeError> {
        let type_info = TypeInfoBlueprint::get_type(&node_id, self.api)?;
        match type_info {
            TypeInfoSubstate::IterableStore => {}
            _ => {
                return Err(RuntimeError::SystemError(SystemError::NotAnIterableStore));
            }
        }

        let value = IndexedScryptoValue::from_vec(buffer).map_err(|e| {
            RuntimeError::SystemUpstreamError(SystemUpstreamError::InputDecodeError(e))
        })?;

        if !value.owned_node_ids().is_empty() {
            return Err(RuntimeError::SystemError(
                SystemError::CannotStoreOwnedInIterable,
            ));
        }

        let module_id = SysModuleId::Iterable;
        let substate_key = SubstateKey::Key(key);

        self.api
            .kernel_set_substate(node_id, module_id, substate_key, value)
    }

    fn remove_from_iterable_store(
        &mut self,
        node_id: &NodeId,
        key: Vec<u8>,
    ) -> Result<Option<Vec<u8>>, RuntimeError> {
        let type_info = TypeInfoBlueprint::get_type(&node_id, self.api)?;
        match type_info {
            TypeInfoSubstate::IterableStore => {}
            _ => {
                return Err(RuntimeError::SystemError(SystemError::NotAnIterableStore));
            }
        }

        let module_id = SysModuleId::Iterable;
        let substate_key = SubstateKey::Key(key);

        let rtn = self
            .api
            .kernel_remove_substate(node_id, module_id, &substate_key)?
            .map(|v| v.into());

        Ok(rtn)
    }

    fn scan_iterable_store(
        &mut self,
        node_id: &NodeId,
        count: u32,
    ) -> Result<Vec<Vec<u8>>, RuntimeError> {
        let type_info = TypeInfoBlueprint::get_type(&node_id, self.api)?;
        match type_info {
            TypeInfoSubstate::IterableStore => {}
            _ => {
                return Err(RuntimeError::SystemError(SystemError::NotAnIterableStore));
            }
        }

        let module_id = SysModuleId::Iterable;
        let substates = self
            .api
            .kernel_scan_substates(node_id, module_id, count)?
            .into_iter()
            .map(|value| value.into())
            .collect();

        Ok(substates)
    }

    fn take(&mut self, node_id: &NodeId, count: u32) -> Result<Vec<Vec<u8>>, RuntimeError> {
        let type_info = TypeInfoBlueprint::get_type(&node_id, self.api)?;
        match type_info {
            TypeInfoSubstate::IterableStore => {}
            _ => {
                return Err(RuntimeError::SystemError(SystemError::NotAnIterableStore));
            }
        }

        let module_id = SysModuleId::Iterable;
        let substates = self
            .api
            .kernel_take_substates(node_id, module_id, count)?
            .into_iter()
            .map(|value| value.into())
            .collect();

        Ok(substates)
    }
}

impl<'a, Y, V> ClientSortedStoreApi<RuntimeError> for SystemDownstream<'a, Y, V>
where
    Y: KernelApi<SystemConfig<V>>,
    V: SystemCallbackObject,
{
    fn new_sorted_store(&mut self) -> Result<NodeId, RuntimeError> {
        let entity_type = EntityType::InternalSortedStore;
        let node_id = self.api.kernel_allocate_node_id(entity_type)?;

        self.api.kernel_create_node(
            node_id,
            btreemap!(
                SysModuleId::Sorted.into() => btreemap!(),
                SysModuleId::TypeInfo.into() => ModuleInit::TypeInfo(
                    TypeInfoSubstate::SortedStore
                ).to_substates(),
            ),
        )?;

        Ok(node_id)
    }

    fn insert_into_sorted_store(
        &mut self,
        node_id: &NodeId,
        sorted_key: SortedKey,
        buffer: Vec<u8>,
    ) -> Result<(), RuntimeError> {
        let type_info = TypeInfoBlueprint::get_type(&node_id, self.api)?;
        match type_info {
            TypeInfoSubstate::SortedStore => {}
            _ => {
                return Err(RuntimeError::SystemError(SystemError::NotASortedStore));
            }
        }

        let value = IndexedScryptoValue::from_vec(buffer).map_err(|e| {
            RuntimeError::SystemUpstreamError(SystemUpstreamError::InputDecodeError(e))
        })?;

        if !value.owned_node_ids().is_empty() {
            return Err(RuntimeError::SystemError(
                SystemError::CannotStoreOwnedInIterable,
            ));
        }

        let module_id = SysModuleId::Sorted;
        let substate_key = SubstateKey::Sorted(sorted_key.0, sorted_key.1);
        self.api
<<<<<<< HEAD
            .kernel_set_substate(node_id, module_id, substate_key, value)
=======
            .kernel_set_substate(node_id, SysModuleId::Object.into(), substate_key, value)
>>>>>>> 62ddb211
    }

    fn scan_sorted_store(
        &mut self,
        node_id: &NodeId,
        count: u32,
    ) -> Result<Vec<Vec<u8>>, RuntimeError> {
        let type_info = TypeInfoBlueprint::get_type(&node_id, self.api)?;
        match type_info {
            TypeInfoSubstate::SortedStore => {}
            _ => {
                return Err(RuntimeError::SystemError(SystemError::NotASortedStore));
            }
        }

        let substates = self
            .api
<<<<<<< HEAD
            .kernel_scan_sorted_substates(node_id, SysModuleId::Sorted, count)?
=======
            .kernel_scan_sorted_substates(node_id, SysModuleId::Object.into(), count)?
>>>>>>> 62ddb211
            .into_iter()
            .map(|value| value.into())
            .collect();

        Ok(substates)
    }

    fn remove_from_sorted_store(
        &mut self,
        node_id: &NodeId,
        sorted_key: &SortedKey,
    ) -> Result<Option<Vec<u8>>, RuntimeError> {
        let type_info = TypeInfoBlueprint::get_type(&node_id, self.api)?;
        match type_info {
            TypeInfoSubstate::SortedStore => {}
            _ => {
                return Err(RuntimeError::SystemError(SystemError::NotASortedStore));
            }
        }

        let module_id = SysModuleId::Sorted;
        let substate_key = SubstateKey::Sorted(sorted_key.0, sorted_key.1.clone());

        let rtn = self
            .api
<<<<<<< HEAD
            .kernel_remove_substate(node_id, module_id, &substate_key)?
=======
            .kernel_remove_substate(node_id, SysModuleId::Object.into(), &substate_key)?
>>>>>>> 62ddb211
            .map(|v| v.into());

        Ok(rtn)
    }
}

impl<'a, Y, V> ClientBlueprintApi<RuntimeError> for SystemDownstream<'a, Y, V>
where
    Y: KernelApi<SystemConfig<V>>,
    V: SystemCallbackObject,
{
    fn call_function(
        &mut self,
        package_address: PackageAddress,
        blueprint_name: &str,
        function_name: &str,
        args: Vec<u8>,
    ) -> Result<Vec<u8>, RuntimeError> {
        let identifier = FunctionIdentifier::new(
            Blueprint::new(&package_address, blueprint_name),
            function_name.to_string(),
        );
        let payload_size = args.len() + identifier.size();

        let invocation = KernelInvocation {
            resolved_actor: Actor::function(identifier.clone()),
            args: IndexedScryptoValue::from_vec(args).map_err(|e| {
                RuntimeError::SystemUpstreamError(SystemUpstreamError::InputDecodeError(e))
            })?,
            sys_invocation: SystemInvocation {
                blueprint: identifier.0,
                ident: FnIdent::Application(identifier.1),
                receiver: None,
            },
            payload_size,
        };

        self.api
            .kernel_invoke(Box::new(invocation))
            .map(|v| v.into())
    }
}

impl<'a, Y, V> ClientCostingApi<RuntimeError> for SystemDownstream<'a, Y, V>
where
    Y: KernelApi<SystemConfig<V>>,
    V: SystemCallbackObject,
{
    #[trace_resources(log=units)]
    fn consume_cost_units(
        &mut self,
        units: u32,
        reason: ClientCostingReason,
    ) -> Result<(), RuntimeError> {
        // No costing applied

        self.api
            .kernel_get_callback()
            .modules
            .costing
            .apply_execution_cost(
                match reason {
                    ClientCostingReason::RunWasm => CostingReason::RunWasm,
                    ClientCostingReason::RunNative => CostingReason::RunNative,
                    ClientCostingReason::RunSystem => CostingReason::RunSystem,
                },
                |_| units,
                5,
            )
    }

    fn credit_cost_units(
        &mut self,
        vault_id: NodeId,
        locked_fee: LiquidFungibleResource,
        contingent: bool,
    ) -> Result<LiquidFungibleResource, RuntimeError> {
        // No costing applied

        self.api
            .kernel_get_callback()
            .modules
            .costing
            .credit_cost_units(vault_id, locked_fee, contingent)
    }
}

impl<'a, Y, V> ClientActorApi<RuntimeError> for SystemDownstream<'a, Y, V>
where
    Y: KernelApi<SystemConfig<V>>,
    V: SystemCallbackObject,
{
    fn get_global_address(&mut self) -> Result<GlobalAddress, RuntimeError> {
        self.api
            .kernel_get_current_actor()
            .and_then(|e| match e {
                Actor::Method {
                    global_address: Some(address),
                    ..
                } => Some(address),
                _ => None,
            })
            .ok_or(RuntimeError::SystemError(
                SystemError::GlobalAddressDoesNotExist,
            ))
    }

    fn get_blueprint(&mut self) -> Result<Blueprint, RuntimeError> {
        self.consume_cost_units(FIXED_LOW_FEE, ClientCostingReason::RunSystem)?;

        Ok(self
            .api
            .kernel_get_current_actor()
            .unwrap()
            .blueprint()
            .clone())
    }
}

impl<'a, Y, V> ClientAuthApi<RuntimeError> for SystemDownstream<'a, Y, V>
where
    Y: KernelApi<SystemConfig<V>>,
    V: SystemCallbackObject,
{
    fn get_auth_zone(&mut self) -> Result<NodeId, RuntimeError> {
        self.consume_cost_units(FIXED_LOW_FEE, ClientCostingReason::RunSystem)?;

        let auth_zone_id = self.api.kernel_get_callback().modules.auth.last_auth_zone();

        Ok(auth_zone_id.into())
    }

    fn assert_access_rule(&mut self, rule: AccessRule) -> Result<(), RuntimeError> {
        self.consume_cost_units(FIXED_LOW_FEE, ClientCostingReason::RunSystem)?;

        // Decide `authorization`, `barrier_crossing_allowed`, and `tip_auth_zone_id`
        let authorization = convert_contextless(&rule);
        let barrier_crossings_required = 1;
        let barrier_crossings_allowed = 1;
        let auth_zone_id = self.api.kernel_get_callback().modules.auth.last_auth_zone();

        // Authenticate
        if !Authentication::verify_method_auth(
            barrier_crossings_required,
            barrier_crossings_allowed,
            auth_zone_id,
            &authorization,
            self,
        )? {
            return Err(RuntimeError::SystemError(
                SystemError::AssertAccessRuleFailed,
            ));
        }

        Ok(())
    }
}

impl<'a, Y, V> ClientTransactionLimitsApi<RuntimeError> for SystemDownstream<'a, Y, V>
where
    Y: KernelApi<SystemConfig<V>>,
    V: SystemCallbackObject,
{
    fn update_wasm_memory_usage(&mut self, consumed_memory: usize) -> Result<(), RuntimeError> {
        // No costing applied

        let current_depth = self.api.kernel_get_current_depth();
        self.api
            .kernel_get_callback()
            .modules
            .transaction_limits
            .update_wasm_memory_usage(current_depth, consumed_memory)
    }
}

impl<'a, Y, V> ClientExecutionTraceApi<RuntimeError> for SystemDownstream<'a, Y, V>
where
    Y: KernelApi<SystemConfig<V>>,
    V: SystemCallbackObject,
{
    fn update_instruction_index(&mut self, new_index: usize) -> Result<(), RuntimeError> {
        // No costing applied

        self.api
            .kernel_get_callback()
            .modules
            .execution_trace
            .update_instruction_index(new_index);
        Ok(())
    }
}

impl<'a, Y, V> ClientEventApi<RuntimeError> for SystemDownstream<'a, Y, V>
where
    Y: KernelApi<SystemConfig<V>>,
    V: SystemCallbackObject,
{
    fn emit_event(&mut self, event_name: String, event_data: Vec<u8>) -> Result<(), RuntimeError> {
        // Costing event emission.
        self.consume_cost_units(FIXED_LOW_FEE, ClientCostingReason::RunSystem)?;

        let actor = self.api.kernel_get_current_actor();

        // Locking the package info substate associated with the emitter's package
        let (handle, blueprint_schema, local_type_index) = {
            // Getting the package address and blueprint name associated with the actor
            let blueprint = match actor {
                Some(Actor::Method {
                    node_id, module_id, ..
                }) => match module_id {
                    ObjectModuleId::AccessRules => Ok(Blueprint::new(
                        &ACCESS_RULES_PACKAGE,
                        ACCESS_RULES_BLUEPRINT,
                    )),
                    ObjectModuleId::Royalty => Ok(Blueprint::new(
                        &ROYALTY_PACKAGE,
                        COMPONENT_ROYALTY_BLUEPRINT,
                    )),
                    ObjectModuleId::Metadata => {
                        Ok(Blueprint::new(&METADATA_PACKAGE, METADATA_BLUEPRINT))
                    }
                    ObjectModuleId::SELF => self.get_object_info(&node_id).map(|x| x.blueprint),
                },
                Some(Actor::Function { ref blueprint, .. }) => Ok(blueprint.clone()),
                _ => Err(RuntimeError::ApplicationError(
                    ApplicationError::EventError(Box::new(EventError::InvalidActor)),
                )),
            }?;

            let handle = self.api.kernel_lock_substate(
                blueprint.package_address.as_node_id(),
                SysModuleId::Tuple.into(),
                &PackageOffset::Info.into(),
                LockFlags::read_only(),
            )?;
            let package_info: PackageInfoSubstate =
                self.api.kernel_read_substate(handle)?.as_typed().unwrap();
            let blueprint_schema = package_info
                .schema
                .blueprints
                .get(&blueprint.blueprint_name)
                .cloned()
                .map_or(
                    Err(RuntimeError::ApplicationError(
                        ApplicationError::EventError(Box::new(EventError::SchemaNotFoundError {
                            blueprint: blueprint.clone(),
                            event_name: event_name.clone(),
                        })),
                    )),
                    Ok,
                )?;

            // Translating the event name to it's local_type_index which is stored in the blueprint
            // schema
            let local_type_index =
                if let Some(index) = blueprint_schema.event_schema.get(&event_name).cloned() {
                    index
                } else {
                    return Err(RuntimeError::ApplicationError(
                        ApplicationError::EventError(Box::new(EventError::SchemaNotFoundError {
                            blueprint: blueprint.clone(),
                            event_name,
                        })),
                    ));
                };

            (handle, blueprint_schema, local_type_index)
        };

        // Construct the event type identifier based on the current actor
        let event_type_identifier = match actor {
            Some(Actor::Method {
                node_id, module_id, ..
            }) => Ok(EventTypeIdentifier(
                Emitter::Method(node_id, module_id),
                local_type_index,
            )),
            Some(Actor::Function { ref blueprint, .. }) => Ok(EventTypeIdentifier(
                Emitter::Function(
                    blueprint.package_address.into(),
                    ObjectModuleId::SELF,
                    blueprint.blueprint_name.to_string(),
                ),
                local_type_index,
            )),
            _ => Err(RuntimeError::ApplicationError(
                ApplicationError::EventError(Box::new(EventError::InvalidActor)),
            )),
        }?;

        // Validating the event data against the event schema
        validate_payload_against_schema(
            &event_data,
            &blueprint_schema.schema,
            event_type_identifier.1,
        )
        .map_err(|err| {
            RuntimeError::ApplicationError(ApplicationError::EventError(Box::new(
                EventError::EventSchemaNotMatch(err.error_message(&blueprint_schema.schema)),
            )))
        })?;

        // Adding the event to the event store
        self.api
            .kernel_get_callback()
            .modules
            .events
            .add_event(event_type_identifier, event_data);

        // Dropping the lock on the PackageInfo
        self.api.kernel_drop_lock(handle)?;
        Ok(())
    }
}

impl<'a, Y, V> ClientLoggerApi<RuntimeError> for SystemDownstream<'a, Y, V>
where
    Y: KernelApi<SystemConfig<V>>,
    V: SystemCallbackObject,
{
    fn log_message(&mut self, level: Level, message: String) -> Result<(), RuntimeError> {
        self.consume_cost_units(FIXED_LOW_FEE, ClientCostingReason::RunSystem)?;

        self.api
            .kernel_get_callback()
            .modules
            .logger
            .add_log(level, message);
        Ok(())
    }
}

impl<'a, Y, V> ClientTransactionRuntimeApi<RuntimeError> for SystemDownstream<'a, Y, V>
where
    Y: KernelApi<SystemConfig<V>>,
    V: SystemCallbackObject,
{
    fn get_transaction_hash(&mut self) -> Result<Hash, RuntimeError> {
        self.consume_cost_units(FIXED_LOW_FEE, ClientCostingReason::RunSystem)?;

        Ok(self
            .api
            .kernel_get_callback()
            .modules
            .transaction_runtime
            .transaction_hash())
    }

    fn generate_uuid(&mut self) -> Result<u128, RuntimeError> {
        self.consume_cost_units(FIXED_LOW_FEE, ClientCostingReason::RunSystem)?;

        Ok(self
            .api
            .kernel_get_callback()
            .modules
            .transaction_runtime
            .generate_uuid())
    }
}

impl<'a, Y, V> ClientApi<RuntimeError> for SystemDownstream<'a, Y, V>
where
    Y: KernelApi<SystemConfig<V>>,
    V: SystemCallbackObject,
{
}

impl<'a, Y, V> KernelNodeApi for SystemDownstream<'a, Y, V>
where
    Y: KernelApi<SystemConfig<V>>,
    V: SystemCallbackObject,
{
    fn kernel_drop_node(&mut self, node_id: &NodeId) -> Result<NodeSubstates, RuntimeError> {
        self.api.kernel_drop_node(node_id)
    }

    fn kernel_allocate_virtual_node_id(&mut self, node_id: NodeId) -> Result<(), RuntimeError> {
        self.api.kernel_allocate_virtual_node_id(node_id)
    }

    fn kernel_allocate_node_id(&mut self, node_type: EntityType) -> Result<NodeId, RuntimeError> {
        self.api.kernel_allocate_node_id(node_type)
    }

    fn kernel_create_node(
        &mut self,
        node_id: NodeId,
        node_substates: NodeSubstates,
    ) -> Result<(), RuntimeError> {
        self.api.kernel_create_node(node_id, node_substates)
    }
}

impl<'a, Y, V> KernelSubstateApi for SystemDownstream<'a, Y, V>
where
    Y: KernelApi<SystemConfig<V>>,
    V: SystemCallbackObject,
{
    fn kernel_lock_substate(
        &mut self,
        node_id: &NodeId,
        module_id: ModuleId,
        substate_key: &SubstateKey,
        flags: LockFlags,
    ) -> Result<LockHandle, RuntimeError> {
        self.api
            .kernel_lock_substate(node_id, module_id, substate_key, flags)
    }

    fn kernel_get_lock_info(&mut self, lock_handle: LockHandle) -> Result<LockInfo, RuntimeError> {
        self.api.kernel_get_lock_info(lock_handle)
    }

    fn kernel_drop_lock(&mut self, lock_handle: LockHandle) -> Result<(), RuntimeError> {
        self.api.kernel_drop_lock(lock_handle)
    }

    fn kernel_read_substate(
        &mut self,
        lock_handle: LockHandle,
    ) -> Result<&IndexedScryptoValue, RuntimeError> {
        self.api.kernel_read_substate(lock_handle)
    }

    fn kernel_write_substate(
        &mut self,
        lock_handle: LockHandle,
        value: IndexedScryptoValue,
    ) -> Result<(), RuntimeError> {
        self.api.kernel_write_substate(lock_handle, value)
    }

    fn kernel_set_substate(
        &mut self,
        node_id: &NodeId,
        module_id: ModuleId,
        substate_key: SubstateKey,
        value: IndexedScryptoValue,
    ) -> Result<(), RuntimeError> {
        self.api
            .kernel_set_substate(node_id, module_id, substate_key, value)
    }

    fn kernel_remove_substate(
        &mut self,
        node_id: &NodeId,
        module_id: ModuleId,
        substate_key: &SubstateKey,
    ) -> Result<Option<IndexedScryptoValue>, RuntimeError> {
        self.api
            .kernel_remove_substate(node_id, module_id, substate_key)
    }

    fn kernel_scan_sorted_substates(
        &mut self,
        node_id: &NodeId,
        module_id: ModuleId,
        count: u32,
    ) -> Result<Vec<IndexedScryptoValue>, RuntimeError> {
        self.api
            .kernel_scan_sorted_substates(node_id, module_id, count)
    }

    fn kernel_scan_substates(
        &mut self,
        node_id: &NodeId,
        module_id: SysModuleId,
        count: u32,
    ) -> Result<Vec<IndexedScryptoValue>, RuntimeError> {
        self.api.kernel_scan_substates(node_id, module_id, count)
    }

    fn kernel_take_substates(
        &mut self,
        node_id: &NodeId,
        module_id: SysModuleId,
        count: u32,
    ) -> Result<Vec<IndexedScryptoValue>, RuntimeError> {
        self.api.kernel_take_substates(node_id, module_id, count)
    }
}

impl<'a, Y, V> KernelInternalApi<SystemConfig<V>> for SystemDownstream<'a, Y, V>
where
    Y: KernelApi<SystemConfig<V>>,
    V: SystemCallbackObject,
{
    fn kernel_get_callback(&mut self) -> &mut SystemConfig<V> {
        self.api.kernel_get_callback()
    }

    fn kernel_get_current_actor(&mut self) -> Option<Actor> {
        self.api.kernel_get_current_actor()
    }

    fn kernel_get_current_depth(&self) -> usize {
        self.api.kernel_get_current_depth()
    }

    fn kernel_get_node_info(&self, node_id: &NodeId) -> Option<(RefType, bool)> {
        self.api.kernel_get_node_info(node_id)
    }

    fn kernel_load_common(&mut self) {
        self.api.kernel_load_common()
    }

    fn kernel_load_package_package_dependencies(&mut self) {
        self.api.kernel_load_package_package_dependencies()
    }

    fn kernel_read_bucket(&mut self, bucket_id: &NodeId) -> Option<BucketSnapshot> {
        self.api.kernel_read_bucket(bucket_id)
    }

    fn kernel_read_proof(&mut self, proof_id: &NodeId) -> Option<ProofSnapshot> {
        self.api.kernel_read_proof(proof_id)
    }
}<|MERGE_RESOLUTION|>--- conflicted
+++ resolved
@@ -713,7 +713,7 @@
             ));
         }
 
-        let module_id = SysModuleId::Iterable;
+        let module_id = SysModuleId::Iterable.into();
         let substate_key = SubstateKey::Key(key);
 
         self.api
@@ -733,7 +733,7 @@
             }
         }
 
-        let module_id = SysModuleId::Iterable;
+        let module_id = SysModuleId::Iterable.into();
         let substate_key = SubstateKey::Key(key);
 
         let rtn = self
@@ -835,14 +835,10 @@
             ));
         }
 
-        let module_id = SysModuleId::Sorted;
+        let module_id = SysModuleId::Sorted.into();
         let substate_key = SubstateKey::Sorted(sorted_key.0, sorted_key.1);
         self.api
-<<<<<<< HEAD
             .kernel_set_substate(node_id, module_id, substate_key, value)
-=======
-            .kernel_set_substate(node_id, SysModuleId::Object.into(), substate_key, value)
->>>>>>> 62ddb211
     }
 
     fn scan_sorted_store(
@@ -860,11 +856,7 @@
 
         let substates = self
             .api
-<<<<<<< HEAD
-            .kernel_scan_sorted_substates(node_id, SysModuleId::Sorted, count)?
-=======
-            .kernel_scan_sorted_substates(node_id, SysModuleId::Object.into(), count)?
->>>>>>> 62ddb211
+            .kernel_scan_sorted_substates(node_id, SysModuleId::Sorted.into(), count)?
             .into_iter()
             .map(|value| value.into())
             .collect();
@@ -885,16 +877,12 @@
             }
         }
 
-        let module_id = SysModuleId::Sorted;
+        let module_id = SysModuleId::Sorted.into();
         let substate_key = SubstateKey::Sorted(sorted_key.0, sorted_key.1.clone());
 
         let rtn = self
             .api
-<<<<<<< HEAD
             .kernel_remove_substate(node_id, module_id, &substate_key)?
-=======
-            .kernel_remove_substate(node_id, SysModuleId::Object.into(), &substate_key)?
->>>>>>> 62ddb211
             .map(|v| v.into());
 
         Ok(rtn)
