use super::auth_converter::convert_contextless;
use super::authorization::MethodAuthorization;
use super::Authentication;
use super::HardAuthRule;
use super::HardProofRule;
use super::HardResourceOrNonFungible;
use crate::blueprints::resource::{AuthZone, VaultUtil};
use crate::blueprints::resource::{FungibleVaultInfoSubstate, NonFungibleVaultInfoSubstate};
use crate::errors::*;
use crate::kernel::actor::Actor;
use crate::kernel::call_frame::CallFrameUpdate;
use crate::kernel::call_frame::RENodeVisibilityOrigin;
use crate::kernel::kernel_api::KernelModuleApi;
use crate::kernel::module::KernelModule;
use crate::system::kernel_modules::auth::convert;
use crate::system::node::RENodeInit;
use crate::system::node::RENodeModuleInit;
use crate::system::node_modules::access_rules::{
    AccessRulesNativePackage, FunctionAccessRulesSubstate, MethodAccessRulesSubstate,
};
use crate::system::node_modules::type_info::TypeInfoBlueprint;
use crate::system::node_modules::type_info::TypeInfoSubstate;
use crate::system::node_substates::RuntimeSubstate;
use crate::types::*;
use radix_engine_interface::api::component::ComponentStateSubstate;
use radix_engine_interface::api::node_modules::auth::*;
use radix_engine_interface::api::substate_api::LockFlags;
use radix_engine_interface::api::types::{RENodeId, SubstateOffset, VaultOffset};
use radix_engine_interface::blueprints::package::{
    PackageInfoSubstate, PACKAGE_BLUEPRINT, PACKAGE_PUBLISH_NATIVE_IDENT,
};
use radix_engine_interface::blueprints::resource::*;
use radix_engine_interface::blueprints::transaction_processor::TRANSACTION_PROCESSOR_BLUEPRINT;
use transaction::model::AuthZoneParams;

#[derive(Debug, Clone, PartialEq, Eq, ScryptoSbor)]
pub enum AuthError {
    VisibilityError(RENodeId),
    Unauthorized(Box<Unauthorized>),
}
#[derive(Debug, Clone, PartialEq, Eq, ScryptoSbor)]
pub struct Unauthorized(pub Actor, pub MethodAuthorization);

#[derive(Debug, Clone)]
pub struct AuthModule {
    pub params: AuthZoneParams,
    /// Stack of auth zones
    pub auth_zone_stack: Vec<RENodeId>,
}

impl AuthModule {
    fn is_barrier(actor: &Actor) -> bool {
        matches!(
            actor,
            Actor::Method {
                node_id: RENodeId::GlobalObject(..),
                ..
            }
        )
    }

    fn is_transaction_processor(actor: &Option<Actor>) -> bool {
        match actor {
            Some(actor) => {
                let blueprint = actor.blueprint();
                blueprint.eq(&Blueprint::new(
                    &TRANSACTION_PROCESSOR_PACKAGE,
                    TRANSACTION_PROCESSOR_BLUEPRINT,
                ))
            }
            None => false,
        }
    }

    fn function_auth<Y: KernelModuleApi<RuntimeError>>(
        blueprint: &Blueprint,
        ident: &str,
        api: &mut Y,
    ) -> Result<MethodAuthorization, RuntimeError> {
        let auth = if blueprint.package_address.eq(&PACKAGE_PACKAGE) {
            // TODO: remove
            if blueprint.blueprint_name.eq(PACKAGE_BLUEPRINT)
                && ident.eq(PACKAGE_PUBLISH_NATIVE_IDENT)
            {
                MethodAuthorization::Protected(HardAuthRule::ProofRule(HardProofRule::Require(
                    HardResourceOrNonFungible::NonFungible(AuthAddresses::system_role()),
                )))
            } else {
                MethodAuthorization::AllowAll
            }
        } else {
            let handle = api.kernel_lock_substate(
                &RENodeId::GlobalObject((blueprint.package_address).into()),
                NodeModuleId::SELF,
                SubstateOffset::Package(PackageOffset::FunctionAccessRules),
                LockFlags::read_only(),
            )?;
            let package_access_rules: &FunctionAccessRulesSubstate =
                api.kernel_get_substate_ref(handle)?;
            let function_key = FnKey::new(blueprint.blueprint_name.to_string(), ident.to_string());
            let access_rule = package_access_rules
                .access_rules
                .get(&function_key)
                .unwrap_or(&package_access_rules.default_auth);
            convert_contextless(access_rule)
        };

        Ok(auth)
    }

    fn method_auth<Y: KernelModuleApi<RuntimeError>>(
        node_id: &RENodeId,
        module_id: &NodeModuleId,
        ident: &str,
        args: &IndexedScryptoValue,
        api: &mut Y,
    ) -> Result<MethodAuthorization, RuntimeError> {
        let auth = match (node_id, module_id, ident) {
            (node_id, module_id, ident)
                if matches!(
                    module_id,
                    NodeModuleId::AccessRules | NodeModuleId::AccessRules1
                ) =>
            {
                match ident {
                    ACCESS_RULES_SET_METHOD_ACCESS_RULE_AND_MUTABILITY_IDENT => {
                        AccessRulesNativePackage::get_authorization_for_set_method_access_rule_and_mutability(
                            node_id, *module_id, args, api,
                        )?
                    }
                    ACCESS_RULES_SET_METHOD_ACCESS_RULE_IDENT => {
                        AccessRulesNativePackage::get_authorization_for_set_method_access_rule(
                            node_id, *module_id, args, api,
                        )?
                    }
                    ACCESS_RULES_SET_METHOD_MUTABILITY_IDENT => {
                        AccessRulesNativePackage::get_authorization_for_set_method_mutability(
                            node_id, *module_id, args, api,
                        )?
                    }
                    ACCESS_RULES_SET_GROUP_ACCESS_RULE_AND_MUTABILITY_IDENT => {
                        AccessRulesNativePackage::get_authorization_for_set_group_access_rule_and_mutability(
                            node_id, *module_id, args, api,
                        )?
                    }
                    ACCESS_RULES_SET_GROUP_ACCESS_RULE_IDENT => {
                        AccessRulesNativePackage::get_authorization_for_set_group_access_rule(
                            node_id, *module_id, args, api,
                        )?
                    }
                    ACCESS_RULES_SET_GROUP_MUTABILITY_IDENT => {
                        AccessRulesNativePackage::get_authorization_for_set_group_mutability(
                            node_id, *module_id, args, api,
                        )?
                    }
                    _ => MethodAuthorization::AllowAll,
                }
            }

            (RENodeId::Object(object_id), ..) => {
                let node_id = RENodeId::Object(*object_id);
                let blueprint = api.get_object_type_info(node_id)?;
<<<<<<< HEAD
                if VaultUtil::is_vault_blueprint(&blueprint) {
                    let visibility = api.kernel_get_node_visibility_origin(node_id).ok_or(
                        RuntimeError::CallFrameError(CallFrameError::RENodeNotVisible(node_id)),
                    )?;

                    let resource_address = {
                        let handle = api.kernel_lock_substate(
                            &node_id,
                            NodeModuleId::SELF,
                            SubstateOffset::Vault(VaultOffset::Info),
                            LockFlags::read_only(),
=======
                match (blueprint.package_address, blueprint.blueprint_name.as_str()) {
                    (RESOURCE_MANAGER_PACKAGE, VAULT_BLUEPRINT) => {
                        let (visibility, _) = api.kernel_get_node_info(node_id).ok_or(
                            RuntimeError::CallFrameError(CallFrameError::RENodeNotVisible(node_id)),
>>>>>>> d5e7997d
                        )?;
                        let resource_address = if blueprint.blueprint_name.eq(FUNGIBLE_VAULT_BLUEPRINT) {
                            let substate_ref: &FungibleVaultInfoSubstate =
                                api.kernel_get_substate_ref(handle)?;
                            substate_ref.resource_address
                        } else {
                            let substate_ref: &NonFungibleVaultInfoSubstate =
                                api.kernel_get_substate_ref(handle)?;
                            substate_ref.resource_address
                        };

                        api.kernel_drop_lock(handle)?;
                        resource_address
                    };

                    // TODO: Revisit what the correct abstraction is for visibility in the auth module
                    let method_key = MethodKey::new(*module_id, ident);
                    let auth = match visibility {
                        RENodeVisibilityOrigin::Normal => Self::method_authorization_stateless(
                            &RENodeId::GlobalObject(resource_address.into()),
                            NodeModuleId::AccessRules1,
                            method_key,
                            api,
                        )?,
                        RENodeVisibilityOrigin::DirectAccess => {
                            let handle = api.kernel_lock_substate(
                                &RENodeId::GlobalObject(resource_address.into()),
                                NodeModuleId::AccessRules1,
                                SubstateOffset::AccessRules(AccessRulesOffset::AccessRules),
                                LockFlags::read_only(),
                            )?;

                            let substate: &MethodAccessRulesSubstate =
                                api.kernel_get_substate_ref(handle)?;

                            // TODO: Do we want to allow recaller to be able to withdraw from
                            // TODO: any visible vault?
                            let auth = if method_key.node_module_id.eq(&NodeModuleId::SELF)
                                && (method_key.ident.eq(VAULT_RECALL_IDENT)
                                || method_key.ident.eq(NON_FUNGIBLE_VAULT_RECALL_NON_FUNGIBLES_IDENT))
                            {
                                let access_rule = substate.access_rules.get_group_access_rule("recall");
                                let authorization = convert_contextless(&access_rule);
                                authorization
                            } else {
                                return Err(RuntimeError::ModuleError(ModuleError::AuthError(
                                    AuthError::VisibilityError(node_id),
                                )));
                            };

                            api.kernel_drop_lock(handle)?;

                            auth
                        }
                    };

                    auth
                } else {
                    MethodAuthorization::AllowAll
                }
            }

            (node_id, module_id, ..) => {
                let method_key = MethodKey::new(*module_id, ident);

                // TODO: Clean this up
                let auth = if matches!(
                    node_id,
                    RENodeId::GlobalObject(Address::Component(ComponentAddress::Normal(..)))
                ) && module_id.eq(&NodeModuleId::SELF)
                {
                    Self::method_authorization_stateful(
                        &node_id,
                        NodeModuleId::AccessRules,
                        method_key,
                        api,
                    )?
                } else {
                    Self::method_authorization_stateless(
                        &node_id,
                        NodeModuleId::AccessRules,
                        method_key,
                        api,
                    )?
                };

                auth
            }
        };

        Ok(auth)
    }

    fn method_authorization_stateful<Y: KernelModuleApi<RuntimeError>>(
        receiver: &RENodeId,
        module_id: NodeModuleId,
        key: MethodKey,
        api: &mut Y,
    ) -> Result<MethodAuthorization, RuntimeError> {
        let (blueprint_schema, index) = {
            let type_info = TypeInfoBlueprint::get_type(receiver, api)?;
            let blueprint = match type_info {
                TypeInfoSubstate::Object { blueprint, .. } => blueprint,
                TypeInfoSubstate::KeyValueStore(..) => {
                    return Err(RuntimeError::SystemError(SystemError::NotAnObject))
                }
            };

            let handle = api.kernel_lock_substate(
                &RENodeId::GlobalObject(blueprint.package_address.into()),
                NodeModuleId::SELF,
                SubstateOffset::Package(PackageOffset::Info),
                LockFlags::read_only(),
            )?;
            let package: &PackageInfoSubstate = api.kernel_get_substate_ref(handle)?;
            let schema = package
                .schema
                .blueprints
                .get(&blueprint.blueprint_name)
                .expect("Blueprint schema not found")
                .clone();
            let index = match schema.substates.get(0) {
                Some(index) => index.clone(),
                None => {
                    return Self::method_authorization_stateless(receiver, module_id, key, api);
                }
            };

            api.kernel_drop_lock(handle)?;
            (schema, index)
        };

        let state = {
            let offset = SubstateOffset::Component(ComponentOffset::State0);
            let handle = api.kernel_lock_substate(
                receiver,
                NodeModuleId::SELF,
                offset,
                LockFlags::read_only(),
            )?;
            let state: &ComponentStateSubstate = api.kernel_get_substate_ref(handle)?;
            let state = IndexedScryptoValue::from_scrypto_value(state.0.clone());
            api.kernel_drop_lock(handle)?;
            state
        };

        let handle = api.kernel_lock_substate(
            receiver,
            module_id,
            SubstateOffset::AccessRules(AccessRulesOffset::AccessRules),
            LockFlags::read_only(),
        )?;
        let access_rules: &MethodAccessRulesSubstate = api.kernel_get_substate_ref(handle)?;

        let method_auth = access_rules.access_rules.get_access_rule(&key);
        let authorization = convert(&blueprint_schema.schema, index, &state, &method_auth);

        api.kernel_drop_lock(handle)?;

        Ok(authorization)
    }

    fn method_authorization_stateless<Y: KernelModuleApi<RuntimeError>>(
        receiver: &RENodeId,
        module_id: NodeModuleId,
        key: MethodKey,
        api: &mut Y,
    ) -> Result<MethodAuthorization, RuntimeError> {
        let handle = api.kernel_lock_substate(
            receiver,
            module_id,
            SubstateOffset::AccessRules(AccessRulesOffset::AccessRules),
            LockFlags::read_only(),
        )?;
        let access_rules: &MethodAccessRulesSubstate = api.kernel_get_substate_ref(handle)?;

        let method_auth = access_rules.access_rules.get_access_rule(&key);

        // TODO: Remove
        let authorization = convert_contextless(&method_auth);

        api.kernel_drop_lock(handle)?;

        Ok(authorization)
    }

    pub fn last_auth_zone(&self) -> RENodeId {
        self.auth_zone_stack
            .last()
            .cloned()
            .expect("Missing auth zone")
    }
}

impl KernelModule for AuthModule {
    fn on_init<Y: KernelModuleApi<RuntimeError>>(api: &mut Y) -> Result<(), RuntimeError> {
        // Create sentinel node
        Self::on_execution_start(api, &None)
    }

    fn on_teardown<Y: KernelModuleApi<RuntimeError>>(api: &mut Y) -> Result<(), RuntimeError> {
        // Destroy sentinel node
        Self::on_execution_finish(api, &None, &CallFrameUpdate::empty())
    }

    fn before_push_frame<Y: KernelModuleApi<RuntimeError>>(
        api: &mut Y,
        callee: &Actor,
        _call_frame_update: &mut CallFrameUpdate,
        args: &IndexedScryptoValue,
    ) -> Result<(), RuntimeError> {
        // Decide `authorization`, `barrier_crossing_allowed`, and `tip_auth_zone_id`
        let authorization = match &callee {
            Actor::Method {
                node_id,
                module_id,
                ident,
                ..
            } => Self::method_auth(node_id, module_id, ident.as_str(), &args, api)?,
            Actor::Function { blueprint, ident } => {
                Self::function_auth(blueprint, ident.as_str(), api)?
            }
            Actor::VirtualLazyLoad { .. } => return Ok(()),
        };
        let barrier_crossings_required = 0;
        let barrier_crossings_allowed = if Self::is_barrier(callee) { 0 } else { 1 };
        let auth_zone_id = api.kernel_get_module_state().auth.last_auth_zone();

        // Authenticate
        if !Authentication::verify_method_auth(
            barrier_crossings_required,
            barrier_crossings_allowed,
            auth_zone_id,
            &authorization,
            api,
        )? {
            return Err(RuntimeError::ModuleError(ModuleError::AuthError(
                AuthError::Unauthorized(Box::new(Unauthorized(callee.clone(), authorization))),
            )));
        }

        Ok(())
    }

    fn on_execution_start<Y: KernelModuleApi<RuntimeError>>(
        api: &mut Y,
        _caller: &Option<Actor>,
    ) -> Result<(), RuntimeError> {
        let actor = api.kernel_get_current_actor();

        // Add Global Object and Package Actor Auth
        let mut virtual_non_fungibles_non_extending = BTreeSet::new();
        if let Some(actor) = &actor {
            let package_address = actor.package_address();
            let id = scrypto_encode(&package_address).unwrap();
            let non_fungible_global_id =
                NonFungibleGlobalId::new(PACKAGE_TOKEN, NonFungibleLocalId::bytes(id).unwrap());
            virtual_non_fungibles_non_extending.insert(non_fungible_global_id);

            if let Actor::Method {
                global_address: Some(address),
                ..
            } = &actor
            {
                let id = scrypto_encode(&address).unwrap();
                let non_fungible_global_id = NonFungibleGlobalId::new(
                    GLOBAL_OBJECT_TOKEN,
                    NonFungibleLocalId::bytes(id).unwrap(),
                );
                virtual_non_fungibles_non_extending.insert(non_fungible_global_id);
            }
        }

        // Prepare a new auth zone
        let is_barrier = if let Some(actor) = &actor {
            Self::is_barrier(actor)
        } else {
            false
        };
        let is_transaction_processor = Self::is_transaction_processor(&actor);
        let (virtual_resources, virtual_non_fungibles) = if is_transaction_processor {
            let auth_module = &api.kernel_get_module_state().auth;
            (
                auth_module.params.virtual_resources.clone(),
                auth_module.params.initial_proofs.clone(),
            )
        } else {
            (BTreeSet::new(), BTreeSet::new())
        };
        let parent = api
            .kernel_get_module_state()
            .auth
            .auth_zone_stack
            .last()
            .map(|x| InternalRef(x.clone().into()));
        let auth_zone = AuthZone::new(
            vec![],
            virtual_resources,
            virtual_non_fungibles,
            virtual_non_fungibles_non_extending,
            is_barrier,
            parent,
        );

        // Create node
        let auth_zone_node_id = api.kernel_allocate_node_id(AllocateEntityType::Object)?;
        api.kernel_create_node(
            auth_zone_node_id,
            RENodeInit::Object(btreemap!(
                SubstateOffset::AuthZone(AuthZoneOffset::AuthZone) => RuntimeSubstate::AuthZone(auth_zone)
            )),
            btreemap!(
                NodeModuleId::TypeInfo => RENodeModuleInit::TypeInfo(TypeInfoSubstate::Object {
                    blueprint: Blueprint::new(&RESOURCE_MANAGER_PACKAGE, AUTH_ZONE_BLUEPRINT),
                    global: false
                })
            ),
        )?;

        api.kernel_get_module_state()
            .auth
            .auth_zone_stack
            .push(auth_zone_node_id);

        Ok(())
    }

    fn on_execution_finish<Y: KernelModuleApi<RuntimeError>>(
        api: &mut Y,
        _caller: &Option<Actor>,
        _update: &CallFrameUpdate,
    ) -> Result<(), RuntimeError> {
        let auth_zone = api
            .kernel_get_module_state()
            .auth
            .auth_zone_stack
            .pop()
            .expect("Auth zone stack is broken");

        api.kernel_drop_node(&auth_zone)?;

        // Proofs in auth zone will be re-owned by the frame and auto dropped.

        Ok(())
    }
}<|MERGE_RESOLUTION|>--- conflicted
+++ resolved
@@ -160,9 +160,8 @@
             (RENodeId::Object(object_id), ..) => {
                 let node_id = RENodeId::Object(*object_id);
                 let blueprint = api.get_object_type_info(node_id)?;
-<<<<<<< HEAD
                 if VaultUtil::is_vault_blueprint(&blueprint) {
-                    let visibility = api.kernel_get_node_visibility_origin(node_id).ok_or(
+                    let (visibility, _) = api.kernel_get_node_info(node_id).ok_or(
                         RuntimeError::CallFrameError(CallFrameError::RENodeNotVisible(node_id)),
                     )?;
 
@@ -172,12 +171,6 @@
                             NodeModuleId::SELF,
                             SubstateOffset::Vault(VaultOffset::Info),
                             LockFlags::read_only(),
-=======
-                match (blueprint.package_address, blueprint.blueprint_name.as_str()) {
-                    (RESOURCE_MANAGER_PACKAGE, VAULT_BLUEPRINT) => {
-                        let (visibility, _) = api.kernel_get_node_info(node_id).ok_or(
-                            RuntimeError::CallFrameError(CallFrameError::RENodeNotVisible(node_id)),
->>>>>>> d5e7997d
                         )?;
                         let resource_address = if blueprint.blueprint_name.eq(FUNGIBLE_VAULT_BLUEPRINT) {
                             let substate_ref: &FungibleVaultInfoSubstate =
