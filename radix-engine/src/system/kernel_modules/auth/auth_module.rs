--- conflicted
+++ resolved
@@ -4,12 +4,7 @@
 use super::HardAuthRule;
 use super::HardProofRule;
 use super::HardResourceOrNonFungible;
-<<<<<<< HEAD
 use crate::blueprints::resource::AuthZone;
-=======
-use crate::blueprints::resource::{AuthZone, VaultUtil};
-use crate::blueprints::resource::{FungibleVaultInfoSubstate, NonFungibleVaultInfoSubstate};
->>>>>>> efc8889f
 use crate::errors::*;
 use crate::kernel::actor::Actor;
 use crate::kernel::call_frame::CallFrameUpdate;
@@ -130,7 +125,6 @@
 
             (RENodeId::Object(object_id), ..) => {
                 let node_id = RENodeId::Object(*object_id);
-<<<<<<< HEAD
                 let info = api.get_object_info(node_id)?;
                 if let Some(parent) = info.type_parent {
                     let (ref_type, _) =
@@ -138,7 +132,6 @@
                             .ok_or(RuntimeError::CallFrameError(
                                 CallFrameError::RENodeNotVisible(node_id),
                             ))?;
-
                     let method_key = MethodKey::new(*module_id, ident);
                     let auth = Self::method_authorization_stateless(
                         ref_type,
@@ -147,75 +140,6 @@
                         method_key,
                         api,
                     )?;
-=======
-                let blueprint = api.get_object_type_info(node_id)?;
-                if VaultUtil::is_vault_blueprint(&blueprint) {
-                    let (visibility, _) = api.kernel_get_node_info(node_id).ok_or(
-                        RuntimeError::CallFrameError(CallFrameError::RENodeNotVisible(node_id)),
-                    )?;
-
-                    let resource_address = {
-                        let handle = api.kernel_lock_substate(
-                            &node_id,
-                            NodeModuleId::SELF,
-                            SubstateOffset::Vault(VaultOffset::Info),
-                            LockFlags::read_only(),
-                        )?;
-                        let resource_address = if blueprint.blueprint_name.eq(FUNGIBLE_VAULT_BLUEPRINT) {
-                            let substate_ref: &FungibleVaultInfoSubstate =
-                                api.kernel_get_substate_ref(handle)?;
-                            substate_ref.resource_address
-                        } else {
-                            let substate_ref: &NonFungibleVaultInfoSubstate =
-                                api.kernel_get_substate_ref(handle)?;
-                            substate_ref.resource_address
-                        };
-
-                        api.kernel_drop_lock(handle)?;
-                        resource_address
-                    };
-
-                    // TODO: Revisit what the correct abstraction is for visibility in the auth module
-                    let method_key = MethodKey::new(*module_id, ident);
-                    let auth = match visibility {
-                        RENodeVisibilityOrigin::Normal => Self::method_authorization_stateless(
-                            &RENodeId::GlobalObject(resource_address.into()),
-                            NodeModuleId::AccessRules1,
-                            method_key,
-                            api,
-                        )?,
-                        RENodeVisibilityOrigin::DirectAccess => {
-                            let handle = api.kernel_lock_substate(
-                                &RENodeId::GlobalObject(resource_address.into()),
-                                NodeModuleId::AccessRules1,
-                                SubstateOffset::AccessRules(AccessRulesOffset::AccessRules),
-                                LockFlags::read_only(),
-                            )?;
-
-                            let substate: &MethodAccessRulesSubstate =
-                                api.kernel_get_substate_ref(handle)?;
-
-                            // TODO: Do we want to allow recaller to be able to withdraw from
-                            // TODO: any visible vault?
-                            let auth = if method_key.node_module_id.eq(&NodeModuleId::SELF)
-                                && (method_key.ident.eq(VAULT_RECALL_IDENT)
-                                || method_key.ident.eq(NON_FUNGIBLE_VAULT_RECALL_NON_FUNGIBLES_IDENT))
-                            {
-                                let access_rule = substate.access_rules.get_group_access_rule("recall");
-                                let authorization = convert_contextless(&access_rule);
-                                authorization
-                            } else {
-                                return Err(RuntimeError::ModuleError(ModuleError::AuthError(
-                                    AuthError::VisibilityError(node_id),
-                                )));
-                            };
-
-                            api.kernel_drop_lock(handle)?;
-
-                            auth
-                        }
-                    };
->>>>>>> efc8889f
 
                     auth
                 } else {
