use crate::blueprints::resource::VaultRuntimeSubstate;
use crate::errors::*;
use crate::kernel::actor::ResolvedActor;
use crate::kernel::actor::ResolvedReceiver;
use crate::kernel::call_frame::CallFrameUpdate;
use crate::kernel::call_frame::RENodeVisibilityOrigin;
use crate::kernel::kernel_api::KernelModuleApi;
use crate::kernel::module::KernelModule;
use crate::system::node::RENodeInit;
use crate::system::node_modules::access_rules::{
    AccessRulesNativePackage, AuthZoneStackSubstate, ObjectAccessRulesChainSubstate,
    PackageAccessRulesSubstate,
};
use crate::types::*;
use radix_engine_interface::api::component::ComponentStateSubstate;
use radix_engine_interface::api::node_modules::auth::*;
use radix_engine_interface::api::package::{
    PackageInfoSubstate, PACKAGE_LOADER_BLUEPRINT, PACKAGE_LOADER_PUBLISH_PRECOMPILED_IDENT,
};
use radix_engine_interface::api::substate_api::LockFlags;
use radix_engine_interface::api::types::{
    Address, AuthZoneStackOffset, ComponentOffset, PackageOffset, RENodeId, SubstateOffset,
    VaultOffset,
};
use radix_engine_interface::blueprints::resource::*;
use radix_engine_interface::data::ScryptoValue;
use transaction::model::AuthZoneParams;

use super::auth_converter::convert_contextless;
use super::method_authorization::MethodAuthorization;
use super::HardAuthRule;
use super::HardProofRule;
use super::HardResourceOrNonFungible;

#[derive(Debug, Clone, PartialEq, Eq, ScryptoSbor)]
pub enum AuthError {
    VisibilityError(RENodeId),
    Unauthorized(Vec<MethodAuthorization>),
}

#[derive(Debug, Clone)]
pub struct AuthModule {
    pub params: AuthZoneParams,
}

impl AuthModule {
    fn is_barrier(actor: &Option<ResolvedActor>) -> bool {
        matches!(
            actor,
            Some(ResolvedActor {
                receiver: Some(ResolvedReceiver {
                    derefed_from: Some((RENodeId::Global(Address::Component(..)), _)),
                    ..
                }),
                ..
            })
        )
    }
}

impl KernelModule for AuthModule {
    fn on_init<Y: KernelModuleApi<RuntimeError>>(api: &mut Y) -> Result<(), RuntimeError> {
        let auth_zone_params = api.kernel_get_module_state().auth.params.clone();
        let auth_zone = AuthZoneStackSubstate::new(
            vec![],
            auth_zone_params.virtualizable_proofs_resource_addresses,
            auth_zone_params.initial_proofs.into_iter().collect(),
        );
        let node_id = api.kernel_allocate_node_id(RENodeType::AuthZoneStack)?;
        api.kernel_create_node(
            node_id,
            RENodeInit::AuthZoneStack(auth_zone),
            BTreeMap::new(),
        )?;
        Ok(())
    }

    fn on_teardown<Y: KernelModuleApi<RuntimeError>>(api: &mut Y) -> Result<(), RuntimeError> {
        api.kernel_drop_node(RENodeId::AuthZoneStack)?;

        Ok(())
    }

    fn before_push_frame<Y: KernelModuleApi<RuntimeError>>(
        api: &mut Y,
        actor: &Option<ResolvedActor>,
        call_frame_update: &mut CallFrameUpdate,
        args: &ScryptoValue,
    ) -> Result<(), RuntimeError> {
        if matches!(
            actor,
            Some(ResolvedActor {
                identifier: FnIdentifier {
                    package_address: AUTH_ZONE_PACKAGE,
                    ..
                },
                ..
            })
        ) {
            return Ok(());
        }

        let method_auths = if let Some(actor) = actor {
            match &actor {
                ResolvedActor {
                    identifier,
                    receiver: None,
                } => {
                    if identifier.package_address.eq(&PACKAGE_LOADER) {
                        if identifier.blueprint_name.eq(PACKAGE_LOADER_BLUEPRINT)
                            && identifier
                                .ident
                                .eq(PACKAGE_LOADER_PUBLISH_PRECOMPILED_IDENT)
                        {
                            vec![MethodAuthorization::Protected(HardAuthRule::ProofRule(
                                HardProofRule::Require(HardResourceOrNonFungible::NonFungible(
                                    AuthAddresses::system_role(),
                                )),
                            ))]
                        } else {
                            vec![]
                        }
                    } else {
                        let handle = api.kernel_lock_substate(
                            RENodeId::Global(Address::Package(identifier.package_address)),
                            NodeModuleId::PackageAccessRules,
                            SubstateOffset::PackageAccessRules,
                            LockFlags::read_only(),
                        )?;
                        let package_access_rules: &PackageAccessRulesSubstate =
                            api.kernel_get_substate_ref(handle)?;
                        let local_fn_identifier = (
                            identifier.blueprint_name.to_string(),
                            identifier.ident.to_string(),
                        );
                        let access_rule = package_access_rules
                            .access_rules
                            .get(&local_fn_identifier)
                            .unwrap_or(&package_access_rules.default_auth);
                        let func_auth = convert_contextless(access_rule);
                        vec![func_auth]
                    }
                }

                // TODO: Cleanup
                ResolvedActor {
                    receiver:
                        Some(ResolvedReceiver {
                            receiver: MethodReceiver(node_id, module_id),
                            ..
                        }),
                    ..
                } if module_id.eq(&NodeModuleId::AccessRules)
                    || module_id.eq(&NodeModuleId::AccessRules1) =>
                {
                    match actor.identifier.ident.as_str() {
                        ACCESS_RULES_SET_METHOD_ACCESS_RULE_IDENT => {
                            AccessRulesNativePackage::set_method_access_rule_authorization(
                                *node_id, *module_id, args, api,
                            )?
                        }
                        ACCESS_RULES_SET_METHOD_MUTABILITY_IDENT => {
                            AccessRulesNativePackage::set_method_mutability_authorization(
                                *node_id, *module_id, args, api,
                            )?
                        }
                        ACCESS_RULES_SET_GROUP_ACCESS_RULE_IDENT => {
                            AccessRulesNativePackage::set_group_access_rule_authorization(
                                *node_id, *module_id, args, api,
                            )?
                        }
                        ACCESS_RULES_SET_GROUP_MUTABILITY_IDENT => {
                            AccessRulesNativePackage::set_group_mutability_authorization(
                                *node_id, *module_id, args, api,
                            )?
                        }
                        _ => vec![],
                    }
                }

                // TODO: Cleanup
                ResolvedActor {
                    receiver:
                        Some(ResolvedReceiver {
                            receiver:
                                MethodReceiver(
                                    RENodeId::Proof(..)
                                    | RENodeId::Bucket(..)
                                    | RENodeId::Worktop
                                    | RENodeId::Logger
                                    | RENodeId::TransactionRuntime
                                    | RENodeId::AuthZoneStack,
                                    ..,
                                ),
                            ..
                        }),
                    ..
                } => vec![],

                ResolvedActor {
                    identifier,
                    receiver:
                        Some(ResolvedReceiver {
                            receiver: MethodReceiver(RENodeId::Vault(vault_id), module_id),
                            ..
                        }),
                } => {
                    let fn_ident = identifier.ident.as_str();
                    if fn_ident == VAULT_LOCK_AMOUNT_IDENT
                        || fn_ident == VAULT_LOCK_NON_FUNGIBLES_IDENT
                        || fn_ident == VAULT_UNLOCK_AMOUNT_IDENT
                        || fn_ident == VAULT_UNLOCK_NON_FUNGIBLES_IDENT
                    {
                        // TODO: require package auth, and similarly for bucket above!
                        vec![]
                    } else {
                        let vault_node_id = RENodeId::Vault(*vault_id);
                        let visibility = api
                            .kernel_get_node_visibility_origin(vault_node_id)
                            .ok_or(RuntimeError::CallFrameError(
                                CallFrameError::RENodeNotVisible(vault_node_id),
                            ))?;

                        let resource_address = {
                            let offset = SubstateOffset::Vault(VaultOffset::Info);
                            let handle = api.kernel_lock_substate(
                                vault_node_id,
                                NodeModuleId::SELF,
                                offset,
                                LockFlags::read_only(),
                            )?;
                            let substate_ref = api.kernel_get_substate_ref(handle)?;
                            let resource_address = substate_ref.vault_info().resource_address;
                            api.kernel_drop_lock(handle)?;
                            resource_address
                        };
                        let handle = api.kernel_lock_substate(
                            RENodeId::Global(Address::Resource(resource_address)),
                            NodeModuleId::AccessRules1,
                            SubstateOffset::AccessRulesChain(
                                AccessRulesChainOffset::AccessRulesChain,
                            ),
                            LockFlags::read_only(),
                        )?;
<<<<<<< HEAD

                        let substate_ref = api.kernel_get_substate_ref(handle)?;
                        let substate = substate_ref.access_rules_chain();
=======
                        let vault: &VaultRuntimeSubstate = api.kernel_get_substate_ref(handle)?;
                        let resource_address = vault.resource_address();
                        api.kernel_drop_lock(handle)?;
                        resource_address
                    };
                    let handle = api.kernel_lock_substate(
                        RENodeId::Global(Address::Resource(resource_address)),
                        NodeModuleId::AccessRules1,
                        SubstateOffset::AccessRulesChain(AccessRulesChainOffset::AccessRulesChain),
                        LockFlags::read_only(),
                    )?;

                    let substate: &ObjectAccessRulesChainSubstate =
                        api.kernel_get_substate_ref(handle)?;
>>>>>>> ba211d17

                        // TODO: Revisit what the correct abstraction is for visibility in the auth module
                        let auth = match visibility {
                            RENodeVisibilityOrigin::Normal => {
                                substate.native_fn_authorization(*module_id, identifier.clone())
                            }
                            RENodeVisibilityOrigin::DirectAccess => {
                                // TODO: Do we want to allow recaller to be able to withdraw from
                                // TODO: any visible vault?
                                if identifier.ident.eq(VAULT_RECALL_IDENT)
                                    || identifier.ident.eq(VAULT_RECALL_NON_FUNGIBLES_IDENT)
                                {
                                    let access_rule =
                                        substate.access_rules_chain[0].get_group("recall");
                                    let authorization = convert_contextless(access_rule);
                                    vec![authorization]
                                } else {
                                    return Err(RuntimeError::ModuleError(ModuleError::AuthError(
                                        AuthError::VisibilityError(vault_node_id),
                                    )));
                                }
                            }
                        };

                        api.kernel_drop_lock(handle)?;
                        auth
                    }
                }

                ResolvedActor {
                    identifier,
                    receiver:
                        Some(ResolvedReceiver {
                            receiver: MethodReceiver(RENodeId::Component(component_id), module_id),
                            ..
                        }),
                } => {
                    let offset = SubstateOffset::Package(PackageOffset::Info);
                    let handle = api.kernel_lock_substate(
                        RENodeId::Global(Address::Package(identifier.package_address)),
                        NodeModuleId::SELF,
                        offset,
                        LockFlags::read_only(),
                    )?;

                    if let NodeModuleId::SELF = module_id {
                        // Assume that package_address/blueprint is the original impl of Component for now
                        // TODO: Remove this assumption
                        let package: &PackageInfoSubstate = api.kernel_get_substate_ref(handle)?;
                        let schema = package
                            .blueprint_abi(&identifier.blueprint_name)
                            .expect("Blueprint not found for existing component")
                            .structure
                            .clone();
                        api.kernel_drop_lock(handle)?;

                        let state = {
                            let offset = SubstateOffset::Component(ComponentOffset::State0);
                            let handle = api.kernel_lock_substate(
                                RENodeId::Component(*component_id),
                                NodeModuleId::SELF,
                                offset,
                                LockFlags::read_only(),
                            )?;
                            let state: &ComponentStateSubstate =
                                api.kernel_get_substate_ref(handle)?;
                            let state = state.clone(); // TODO: Remove clone
                            api.kernel_drop_lock(handle)?;
                            state
                        };

                        {
                            let handle = api.kernel_lock_substate(
                                RENodeId::Component(*component_id),
                                NodeModuleId::AccessRules,
                                SubstateOffset::AccessRulesChain(
                                    AccessRulesChainOffset::AccessRulesChain,
                                ),
                                LockFlags::read_only(),
                            )?;
                            let access_rules: &ObjectAccessRulesChainSubstate =
                                api.kernel_get_substate_ref(handle)?;
                            let auth = access_rules.method_authorization(
                                &state,
                                &schema,
                                *module_id,
                                identifier.ident.clone(),
                            );
                            api.kernel_drop_lock(handle)?;
                            auth
                        }
                    } else {
                        let handle = api.kernel_lock_substate(
                            RENodeId::Component(*component_id),
                            NodeModuleId::AccessRules,
                            SubstateOffset::AccessRulesChain(
                                AccessRulesChainOffset::AccessRulesChain,
                            ),
                            LockFlags::read_only(),
                        )?;
                        let access_rules: &ObjectAccessRulesChainSubstate =
                            api.kernel_get_substate_ref(handle)?;
                        let auth =
                            access_rules.native_fn_authorization(*module_id, identifier.clone());
                        api.kernel_drop_lock(handle)?;
                        auth
                    }
                }
                ResolvedActor {
                    identifier,
                    receiver: Some(ResolvedReceiver { receiver, .. }),
                } => {
                    let handle = api.kernel_lock_substate(
                        receiver.0,
                        NodeModuleId::AccessRules,
                        SubstateOffset::AccessRulesChain(AccessRulesChainOffset::AccessRulesChain),
                        LockFlags::read_only(),
                    )?;
                    let substate: &ObjectAccessRulesChainSubstate =
                        api.kernel_get_substate_ref(handle)?;
                    let auth = substate.native_fn_authorization(receiver.1, identifier.clone());
                    api.kernel_drop_lock(handle)?;
                    auth
                }
            }
        } else {
            vec![]
        };

        let handle = api.kernel_lock_substate(
            RENodeId::AuthZoneStack,
            NodeModuleId::SELF,
            SubstateOffset::AuthZoneStack(AuthZoneStackOffset::AuthZoneStack),
            LockFlags::read_only(),
        )?;
<<<<<<< HEAD
        let substate_ref = api.kernel_get_substate_ref(handle)?;
        let auth_zone_stack = substate_ref.auth_zone_stack().clone();
=======
        let auth_zone_stack: &AuthZoneStackSubstate = api.kernel_get_substate_ref(handle)?;
>>>>>>> ba211d17
        let is_barrier = Self::is_barrier(actor);

        // Authorization check
        if !auth_zone_stack.check_auth(is_barrier, &method_auths, api)? {
            return Err(RuntimeError::ModuleError(ModuleError::AuthError(
                AuthError::Unauthorized(method_auths),
            )));
        }

        api.kernel_drop_lock(handle)?;

        //  Additional ref copying

        call_frame_update
            .node_refs_to_copy
            .insert(RENodeId::AuthZoneStack);

        if !matches!(
            actor,
            Some(ResolvedActor {
                identifier: FnIdentifier {
                    package_address: ACCESS_RULES_PACKAGE | AUTH_ZONE_PACKAGE,
                    ..
                },
                ..
            })
        ) {
            let handle = api.kernel_lock_substate(
                RENodeId::AuthZoneStack,
                NodeModuleId::SELF,
                SubstateOffset::AuthZoneStack(AuthZoneStackOffset::AuthZoneStack),
                LockFlags::MUTABLE,
            )?;
            let auth_zone_stack: &mut AuthZoneStackSubstate =
                api.kernel_get_substate_ref_mut(handle)?;

            // New auth zone frame managed by the AuthModule
            let is_barrier = Self::is_barrier(actor);

            // Add Package Actor Auth
            let mut virtual_non_fungibles = BTreeSet::new();
            if let Some(actor) = actor {
                let package_address = actor.identifier.package_address();
                let id = scrypto_encode(&package_address).unwrap();
                let non_fungible_global_id =
                    NonFungibleGlobalId::new(PACKAGE_TOKEN, NonFungibleLocalId::bytes(id).unwrap());
                virtual_non_fungibles.insert(non_fungible_global_id);
            }

            auth_zone_stack.push_auth_zone(virtual_non_fungibles, is_barrier);
            api.kernel_drop_lock(handle)?;
        }

        Ok(())
    }

    fn on_execution_finish<Y: KernelModuleApi<RuntimeError>>(
        api: &mut Y,
        _caller: &Option<ResolvedActor>,
        _update: &CallFrameUpdate,
    ) -> Result<(), RuntimeError> {
        if matches!(
            api.kernel_get_current_actor().unwrap().identifier,
            FnIdentifier {
                package_address: ACCESS_RULES_PACKAGE | AUTH_ZONE_PACKAGE,
                ..
            }
        ) {
            return Ok(());
        }

        let handle = api.kernel_lock_substate(
            RENodeId::AuthZoneStack,
            NodeModuleId::SELF,
            SubstateOffset::AuthZoneStack(AuthZoneStackOffset::AuthZoneStack),
            LockFlags::MUTABLE,
        )?;
        {
<<<<<<< HEAD
            let mut substate_ref_mut = api.kernel_get_substate_ref_mut(handle)?;
            let auth_zone_stack = substate_ref_mut.auth_zone_stack();
            auth_zone_stack.pop_auth_zone();
=======
            let auth_zone_stack: &mut AuthZoneStackSubstate =
                api.kernel_get_substate_ref_mut(handle)?;
            auth_zone_stack.pop_frame();
>>>>>>> ba211d17
        }
        api.kernel_drop_lock(handle)?;

        Ok(())
    }
}<|MERGE_RESOLUTION|>--- conflicted
+++ resolved
@@ -1,4 +1,4 @@
-use crate::blueprints::resource::VaultRuntimeSubstate;
+use crate::blueprints::resource::VaultInfoSubstate;
 use crate::errors::*;
 use crate::kernel::actor::ResolvedActor;
 use crate::kernel::actor::ResolvedReceiver;
@@ -229,8 +229,9 @@
                                 offset,
                                 LockFlags::read_only(),
                             )?;
-                            let substate_ref = api.kernel_get_substate_ref(handle)?;
-                            let resource_address = substate_ref.vault_info().resource_address;
+                            let substate_ref: &VaultInfoSubstate =
+                                api.kernel_get_substate_ref(handle)?;
+                            let resource_address = substate_ref.resource_address;
                             api.kernel_drop_lock(handle)?;
                             resource_address
                         };
@@ -242,26 +243,9 @@
                             ),
                             LockFlags::read_only(),
                         )?;
-<<<<<<< HEAD
-
-                        let substate_ref = api.kernel_get_substate_ref(handle)?;
-                        let substate = substate_ref.access_rules_chain();
-=======
-                        let vault: &VaultRuntimeSubstate = api.kernel_get_substate_ref(handle)?;
-                        let resource_address = vault.resource_address();
-                        api.kernel_drop_lock(handle)?;
-                        resource_address
-                    };
-                    let handle = api.kernel_lock_substate(
-                        RENodeId::Global(Address::Resource(resource_address)),
-                        NodeModuleId::AccessRules1,
-                        SubstateOffset::AccessRulesChain(AccessRulesChainOffset::AccessRulesChain),
-                        LockFlags::read_only(),
-                    )?;
-
-                    let substate: &ObjectAccessRulesChainSubstate =
-                        api.kernel_get_substate_ref(handle)?;
->>>>>>> ba211d17
+
+                        let substate: &ObjectAccessRulesChainSubstate =
+                            api.kernel_get_substate_ref(handle)?;
 
                         // TODO: Revisit what the correct abstraction is for visibility in the auth module
                         let auth = match visibility {
@@ -397,12 +381,8 @@
             SubstateOffset::AuthZoneStack(AuthZoneStackOffset::AuthZoneStack),
             LockFlags::read_only(),
         )?;
-<<<<<<< HEAD
-        let substate_ref = api.kernel_get_substate_ref(handle)?;
-        let auth_zone_stack = substate_ref.auth_zone_stack().clone();
-=======
-        let auth_zone_stack: &AuthZoneStackSubstate = api.kernel_get_substate_ref(handle)?;
->>>>>>> ba211d17
+        let substate_ref: &AuthZoneStackSubstate = api.kernel_get_substate_ref(handle)?;
+        let auth_zone_stack = substate_ref.clone();
         let is_barrier = Self::is_barrier(actor);
 
         // Authorization check
@@ -481,15 +461,9 @@
             LockFlags::MUTABLE,
         )?;
         {
-<<<<<<< HEAD
-            let mut substate_ref_mut = api.kernel_get_substate_ref_mut(handle)?;
-            let auth_zone_stack = substate_ref_mut.auth_zone_stack();
-            auth_zone_stack.pop_auth_zone();
-=======
             let auth_zone_stack: &mut AuthZoneStackSubstate =
                 api.kernel_get_substate_ref_mut(handle)?;
-            auth_zone_stack.pop_frame();
->>>>>>> ba211d17
+            auth_zone_stack.pop_auth_zone();
         }
         api.kernel_drop_lock(handle)?;
 
