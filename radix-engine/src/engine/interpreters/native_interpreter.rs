--- conflicted
+++ resolved
@@ -219,11 +219,7 @@
 }
 
 pub trait NativeExecutable: Invocation {
-<<<<<<< HEAD
-    type NativeOutput: Debug + Decode;
-=======
-    type Output: Traceable + 'static;
->>>>>>> e77c8fee
+    type NativeOutput: Traceable + 'static;
 
     fn execute<'a, Y>(
         invocation: Self,
