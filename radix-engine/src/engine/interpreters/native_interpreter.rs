--- conflicted
+++ resolved
@@ -75,81 +75,9 @@
     }
 }
 
-<<<<<<< HEAD
-// TODO: This should be cleaned up
-#[derive(Debug)]
-pub enum NativeInvocationInfo {
-    Function(NativeFunction, CallFrameUpdate),
-    Method(NativeMethod, RENodeId, CallFrameUpdate),
-}
-
-impl<N: NativeExecutable> Invocation for N {
-    type Output = <N as NativeExecutable>::NativeOutput;
-}
-
-pub struct NativeResolver;
-
-impl<N: NativeInvocation> Resolver<N> for NativeResolver {
-    type Exec = NativeExecutor<N>;
-
-    fn resolve<D: MethodDeref>(
-        invocation: N,
-        deref: &mut D,
-    ) -> Result<(REActor, CallFrameUpdate, Self::Exec), RuntimeError> {
-        let info = invocation.info();
-        let (actor, call_frame_update) = match info {
-            NativeInvocationInfo::Method(method, receiver, mut call_frame_update) => {
-                // TODO: Move this logic into kernel
-                let resolved_receiver =
-                    if let Some((derefed, derefed_lock)) = deref.deref(receiver)? {
-                        // TODO: refactor after explicit borrow global
-                        //
-                        // Note that we're passing both the global ref and the resolved ref to the callee as required
-                        // by `Package::set_royalty_config()`. The invocation passes package address, rather than package ID
-                        // to the callee, and the callee is loading substates using global.
-                        //
-                        // We will be able to revert this after implementing explicit "borrow_global" semantics. After which,
-                        // Scrypto can know the `PackageId` behind a `PackageAddress` and we can change the invocation to use
-                        // PackageId.
-                        call_frame_update.node_refs_to_copy.insert(receiver);
-                        call_frame_update.node_refs_to_copy.insert(derefed);
-                        ResolvedReceiver::derefed(derefed, receiver, derefed_lock)
-                    } else {
-                        call_frame_update.node_refs_to_copy.insert(receiver);
-                        ResolvedReceiver::new(receiver)
-                    };
-
-                let actor = REActor::Method(ResolvedMethod::Native(method), resolved_receiver);
-                (actor, call_frame_update)
-            }
-            NativeInvocationInfo::Function(native_function, call_frame_update) => {
-                let actor = REActor::Function(ResolvedFunction::Native(native_function));
-                (actor, call_frame_update)
-            }
-        };
-
-        let input = IndexedScryptoValue::from_typed(&invocation);
-        let executor = NativeExecutor(invocation, input);
-        Ok((actor, call_frame_update, executor))
-    }
-}
-
-pub trait NativeInvocation: NativeExecutable + ScryptoEncode + Debug {
-    fn info(&self) -> NativeInvocationInfo;
-}
-
-pub trait NativeExecutable: Invocation {
-    type NativeOutput: Debug;
-
-    fn execute<Y>(
-        invocation: Self,
-        system_api: &mut Y,
-    ) -> Result<(<Self as Invocation>::Output, CallFrameUpdate), RuntimeError>
-=======
 pub trait NativeProcedure {
     type Output: Debug;
     fn main<Y>(self, system_api: &mut Y) -> Result<(Self::Output, CallFrameUpdate), RuntimeError>
->>>>>>> 8a0853ff
     where
         Y: SystemApi
             + Invokable<ScryptoInvocation>
