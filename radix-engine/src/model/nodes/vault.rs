use crate::engine::{
    ApplicationError, CallFrameUpdate, InvokableNative, LockFlags, NativeExecutable,
    NativeInvocation, NativeInvocationInfo, RENode, RuntimeError, SystemApi,
};
use crate::fee::FeeReserveError;
use crate::model::{
    BucketSubstate, InvokeError, ProofError, ResourceContainerId, ResourceOperationError,
};
use crate::types::*;

#[derive(Debug, Clone, PartialEq, Eq, TypeId, Encode, Decode)]
pub enum VaultError {
    InvalidRequestData(DecodeError),
    ResourceOperationError(ResourceOperationError),
    CouldNotCreateBucket,
    CouldNotTakeBucket,
    ProofError(ProofError),
    CouldNotCreateProof,
    LockFeeNotRadixToken,
    LockFeeInsufficientBalance,
    LockFeeRepayFailure(FeeReserveError),
}

<<<<<<< HEAD
impl NativeExecutable for VaultTakeInput {
    type NativeOutput = scrypto::resource::Bucket;
=======
impl NativeExecutable for VaultTakeInvocation {
    type Output = scrypto::resource::Bucket;
>>>>>>> deb6dc03

    fn execute<'a, Y>(
        input: Self,
        system_api: &mut Y,
    ) -> Result<(scrypto::resource::Bucket, CallFrameUpdate), RuntimeError>
    where
        Y: SystemApi + InvokableNative<'a>,
    {
        let node_id = RENodeId::Vault(input.receiver);
        let offset = SubstateOffset::Vault(VaultOffset::Vault);
        let vault_handle = system_api.lock_substate(node_id, offset, LockFlags::MUTABLE)?;

        let container = {
            let mut substate_mut = system_api.get_ref_mut(vault_handle)?;
            let vault = substate_mut.vault();
            vault.take(input.amount).map_err(|e| match e {
                InvokeError::Error(e) => {
                    RuntimeError::ApplicationError(ApplicationError::VaultError(e))
                }
                InvokeError::Downstream(runtime_error) => runtime_error,
            })?
        };

        let bucket_id = system_api
            .create_node(RENode::Bucket(BucketSubstate::new(container)))?
            .into();

        Ok((
            scrypto::resource::Bucket(bucket_id),
            CallFrameUpdate::move_node(RENodeId::Bucket(bucket_id)),
        ))
    }
}

impl NativeInvocation for VaultTakeInvocation {
    fn info(&self) -> NativeInvocationInfo {
        NativeInvocationInfo::Method(
            NativeMethod::Vault(VaultMethod::Take),
            RENodeId::Vault(self.receiver),
            CallFrameUpdate::empty(),
        )
    }
}

<<<<<<< HEAD
impl NativeExecutable for VaultPutInput {
    type NativeOutput = ();
=======
impl NativeExecutable for VaultPutInvocation {
    type Output = ();
>>>>>>> deb6dc03

    fn execute<'a, Y>(
        input: Self,
        system_api: &mut Y,
    ) -> Result<((), CallFrameUpdate), RuntimeError>
    where
        Y: SystemApi + InvokableNative<'a>,
    {
        let node_id = RENodeId::Vault(input.receiver);
        let offset = SubstateOffset::Vault(VaultOffset::Vault);
        let vault_handle = system_api.lock_substate(node_id, offset, LockFlags::MUTABLE)?;

        let bucket = system_api
            .drop_node(RENodeId::Bucket(input.bucket.0))?
            .into();

        let mut substate_mut = system_api.get_ref_mut(vault_handle)?;
        let vault = substate_mut.vault();
        vault.put(bucket).map_err(|e| {
            RuntimeError::ApplicationError(ApplicationError::VaultError(
                VaultError::ResourceOperationError(e),
            ))
        })?;

        Ok(((), CallFrameUpdate::empty()))
    }
}

impl NativeInvocation for VaultPutInvocation {
    fn info(&self) -> NativeInvocationInfo {
        NativeInvocationInfo::Method(
            NativeMethod::Vault(VaultMethod::Put),
            RENodeId::Vault(self.receiver),
            CallFrameUpdate::move_node(RENodeId::Bucket(self.bucket.0)),
        )
    }
}

<<<<<<< HEAD
impl NativeExecutable for VaultLockFeeInput {
    type NativeOutput = ();
=======
impl NativeExecutable for VaultLockFeeInvocation {
    type Output = ();
>>>>>>> deb6dc03

    fn execute<'a, Y>(
        input: Self,
        system_api: &mut Y,
    ) -> Result<((), CallFrameUpdate), RuntimeError>
    where
        Y: SystemApi + InvokableNative<'a>,
    {
        let node_id = RENodeId::Vault(input.receiver);
        let offset = SubstateOffset::Vault(VaultOffset::Vault);
        let vault_handle = system_api.lock_substate(
            node_id,
            offset,
            LockFlags::MUTABLE | LockFlags::UNMODIFIED_BASE | LockFlags::FORCE_WRITE,
        )?;

        let fee = {
            let mut substate_mut = system_api.get_ref_mut(vault_handle)?;
            let vault = substate_mut.vault();

            // Check resource and take amount
            if vault.resource_address() != RADIX_TOKEN {
                return Err(RuntimeError::ApplicationError(
                    ApplicationError::VaultError(VaultError::LockFeeNotRadixToken),
                ));
            }

            // Take fee from the vault
            vault.take(input.amount).map_err(|_| {
                RuntimeError::ApplicationError(ApplicationError::VaultError(
                    VaultError::LockFeeInsufficientBalance,
                ))
            })?
        };

        // Refill fee reserve
        let changes = system_api.lock_fee(input.receiver, fee, input.contingent)?;

        // Return changes
        {
            let mut substate_mut = system_api.get_ref_mut(vault_handle)?;
            let vault = substate_mut.vault();
            vault
                .borrow_resource_mut()
                .put(changes)
                .expect("Failed to return fee changes to a locking-fee vault");
        }

        Ok(((), CallFrameUpdate::empty()))
    }
}

impl NativeInvocation for VaultLockFeeInvocation {
    fn info(&self) -> NativeInvocationInfo {
        NativeInvocationInfo::Method(
            NativeMethod::Vault(VaultMethod::LockFee),
            RENodeId::Vault(self.receiver),
            CallFrameUpdate::empty(),
        )
    }
}

<<<<<<< HEAD
impl NativeExecutable for VaultTakeNonFungiblesInput {
    type NativeOutput = scrypto::resource::Bucket;
=======
impl NativeExecutable for VaultTakeNonFungiblesInvocation {
    type Output = scrypto::resource::Bucket;
>>>>>>> deb6dc03

    fn execute<'a, Y>(
        input: Self,
        system_api: &mut Y,
    ) -> Result<(scrypto::resource::Bucket, CallFrameUpdate), RuntimeError>
    where
        Y: SystemApi + InvokableNative<'a>,
    {
        let node_id = RENodeId::Vault(input.receiver);
        let offset = SubstateOffset::Vault(VaultOffset::Vault);
        let vault_handle = system_api.lock_substate(node_id, offset, LockFlags::MUTABLE)?;

        let container = {
            let mut substate_mut = system_api.get_ref_mut(vault_handle)?;
            let vault = substate_mut.vault();
            vault
                .take_non_fungibles(&input.non_fungible_ids)
                .map_err(|e| match e {
                    InvokeError::Error(e) => {
                        RuntimeError::ApplicationError(ApplicationError::VaultError(e))
                    }
                    InvokeError::Downstream(runtime_error) => runtime_error,
                })?
        };

        let bucket_id = system_api
            .create_node(RENode::Bucket(BucketSubstate::new(container)))?
            .into();

        Ok((
            scrypto::resource::Bucket(bucket_id),
            CallFrameUpdate::move_node(RENodeId::Bucket(bucket_id)),
        ))
    }
}

impl NativeInvocation for VaultTakeNonFungiblesInvocation {
    fn info(&self) -> NativeInvocationInfo {
        NativeInvocationInfo::Method(
            NativeMethod::Vault(VaultMethod::TakeNonFungibles),
            RENodeId::Vault(self.receiver),
            CallFrameUpdate::empty(),
        )
    }
}

<<<<<<< HEAD
impl NativeExecutable for VaultGetAmountInput {
    type NativeOutput = Decimal;
=======
impl NativeExecutable for VaultGetAmountInvocation {
    type Output = Decimal;
>>>>>>> deb6dc03

    fn execute<'a, Y>(
        input: Self,
        system_api: &mut Y,
    ) -> Result<(Decimal, CallFrameUpdate), RuntimeError>
    where
        Y: SystemApi + InvokableNative<'a>,
    {
        let node_id = RENodeId::Vault(input.receiver);
        let offset = SubstateOffset::Vault(VaultOffset::Vault);
        let vault_handle = system_api.lock_substate(node_id, offset, LockFlags::read_only())?;

        let substate_ref = system_api.get_ref(vault_handle)?;
        let vault = substate_ref.vault();
        let amount = vault.total_amount();

        Ok((amount, CallFrameUpdate::empty()))
    }
}

impl NativeInvocation for VaultGetAmountInvocation {
    fn info(&self) -> NativeInvocationInfo {
        NativeInvocationInfo::Method(
            NativeMethod::Vault(VaultMethod::GetAmount),
            RENodeId::Vault(self.receiver),
            CallFrameUpdate::empty(),
        )
    }
}

<<<<<<< HEAD
impl NativeExecutable for VaultGetResourceAddressInput {
    type NativeOutput = ResourceAddress;
=======
impl NativeExecutable for VaultGetResourceAddressInvocation {
    type Output = ResourceAddress;
>>>>>>> deb6dc03

    fn execute<'a, Y>(
        input: Self,
        system_api: &mut Y,
    ) -> Result<(ResourceAddress, CallFrameUpdate), RuntimeError>
    where
        Y: SystemApi + InvokableNative<'a>,
    {
        let node_id = RENodeId::Vault(input.receiver);
        let offset = SubstateOffset::Vault(VaultOffset::Vault);
        let vault_handle = system_api.lock_substate(node_id, offset, LockFlags::read_only())?;

        let substate_ref = system_api.get_ref(vault_handle)?;
        let vault = substate_ref.vault();
        let resource_address = vault.resource_address();

        Ok((
            resource_address,
            CallFrameUpdate::copy_ref(RENodeId::Global(GlobalAddress::Resource(resource_address))),
        ))
    }
}

impl NativeInvocation for VaultGetResourceAddressInvocation {
    fn info(&self) -> NativeInvocationInfo {
        NativeInvocationInfo::Method(
            NativeMethod::Vault(VaultMethod::GetResourceAddress),
            RENodeId::Vault(self.receiver),
            CallFrameUpdate::empty(),
        )
    }
}

<<<<<<< HEAD
impl NativeExecutable for VaultGetNonFungibleIdsInput {
    type NativeOutput = BTreeSet<NonFungibleId>;
=======
impl NativeExecutable for VaultGetNonFungibleIdsInvocation {
    type Output = BTreeSet<NonFungibleId>;
>>>>>>> deb6dc03

    fn execute<'a, Y>(
        input: Self,
        system_api: &mut Y,
    ) -> Result<(BTreeSet<NonFungibleId>, CallFrameUpdate), RuntimeError>
    where
        Y: SystemApi + InvokableNative<'a>,
    {
        let node_id = RENodeId::Vault(input.receiver);
        let offset = SubstateOffset::Vault(VaultOffset::Vault);
        let vault_handle = system_api.lock_substate(node_id, offset, LockFlags::read_only())?;

        let substate_ref = system_api.get_ref(vault_handle)?;
        let vault = substate_ref.vault();
        let ids = vault.total_ids().map_err(|e| {
            RuntimeError::ApplicationError(ApplicationError::VaultError(
                VaultError::ResourceOperationError(e),
            ))
        })?;

        Ok((ids, CallFrameUpdate::empty()))
    }
}

impl NativeInvocation for VaultGetNonFungibleIdsInvocation {
    fn info(&self) -> NativeInvocationInfo {
        NativeInvocationInfo::Method(
            NativeMethod::Vault(VaultMethod::GetNonFungibleIds),
            RENodeId::Vault(self.receiver),
            CallFrameUpdate::empty(),
        )
    }
}

<<<<<<< HEAD
impl NativeExecutable for VaultCreateProofInput {
    type NativeOutput = scrypto::resource::Proof;
=======
impl NativeExecutable for VaultCreateProofInvocation {
    type Output = scrypto::resource::Proof;
>>>>>>> deb6dc03

    fn execute<'a, Y>(
        input: Self,
        system_api: &mut Y,
    ) -> Result<(scrypto::resource::Proof, CallFrameUpdate), RuntimeError>
    where
        Y: SystemApi + InvokableNative<'a>,
    {
        let node_id = RENodeId::Vault(input.receiver);
        let offset = SubstateOffset::Vault(VaultOffset::Vault);
        let vault_handle = system_api.lock_substate(node_id, offset, LockFlags::MUTABLE)?;

        let proof = {
            let mut substate_mut = system_api.get_ref_mut(vault_handle)?;
            let vault = substate_mut.vault();
            vault
                .create_proof(ResourceContainerId::Vault(input.receiver))
                .map_err(|e| {
                    RuntimeError::ApplicationError(ApplicationError::VaultError(
                        VaultError::ProofError(e),
                    ))
                })?
        };
        let proof_id = system_api.create_node(RENode::Proof(proof))?.into();

        Ok((
            scrypto::resource::Proof(proof_id),
            CallFrameUpdate::move_node(RENodeId::Proof(proof_id)),
        ))
    }
}

impl NativeInvocation for VaultCreateProofInvocation {
    fn info(&self) -> NativeInvocationInfo {
        NativeInvocationInfo::Method(
            NativeMethod::Vault(VaultMethod::CreateProof),
            RENodeId::Vault(self.receiver),
            CallFrameUpdate::empty(),
        )
    }
}

<<<<<<< HEAD
impl NativeExecutable for VaultCreateProofByAmountInput {
    type NativeOutput = scrypto::resource::Proof;
=======
impl NativeExecutable for VaultCreateProofByAmountInvocation {
    type Output = scrypto::resource::Proof;
>>>>>>> deb6dc03

    fn execute<'a, Y>(
        input: Self,
        system_api: &mut Y,
    ) -> Result<(scrypto::resource::Proof, CallFrameUpdate), RuntimeError>
    where
        Y: SystemApi + InvokableNative<'a>,
    {
        let node_id = RENodeId::Vault(input.receiver);
        let offset = SubstateOffset::Vault(VaultOffset::Vault);
        let vault_handle = system_api.lock_substate(node_id, offset, LockFlags::MUTABLE)?;

        let proof = {
            let mut substate_mut = system_api.get_ref_mut(vault_handle)?;
            let vault = substate_mut.vault();
            vault
                .create_proof_by_amount(input.amount, ResourceContainerId::Vault(input.receiver))
                .map_err(|e| {
                    RuntimeError::ApplicationError(ApplicationError::VaultError(
                        VaultError::ProofError(e),
                    ))
                })?
        };

        let proof_id = system_api.create_node(RENode::Proof(proof))?.into();

        Ok((
            scrypto::resource::Proof(proof_id),
            CallFrameUpdate::move_node(RENodeId::Proof(proof_id)),
        ))
    }
}

impl NativeInvocation for VaultCreateProofByAmountInvocation {
    fn info(&self) -> NativeInvocationInfo {
        NativeInvocationInfo::Method(
            NativeMethod::Vault(VaultMethod::CreateProofByAmount),
            RENodeId::Vault(self.receiver),
            CallFrameUpdate::empty(),
        )
    }
}

<<<<<<< HEAD
impl NativeExecutable for VaultCreateProofByIdsInput {
    type NativeOutput = scrypto::resource::Proof;
=======
impl NativeExecutable for VaultCreateProofByIdsInvocation {
    type Output = scrypto::resource::Proof;
>>>>>>> deb6dc03

    fn execute<'a, Y>(
        input: Self,
        system_api: &mut Y,
    ) -> Result<(scrypto::resource::Proof, CallFrameUpdate), RuntimeError>
    where
        Y: SystemApi + InvokableNative<'a>,
    {
        let node_id = RENodeId::Vault(input.receiver);
        let offset = SubstateOffset::Vault(VaultOffset::Vault);
        let vault_handle = system_api.lock_substate(node_id, offset, LockFlags::MUTABLE)?;

        let proof = {
            let mut substate_mut = system_api.get_ref_mut(vault_handle)?;
            let vault = substate_mut.vault();
            vault
                .create_proof_by_ids(&input.ids, ResourceContainerId::Vault(input.receiver))
                .map_err(|e| {
                    RuntimeError::ApplicationError(ApplicationError::VaultError(
                        VaultError::ProofError(e),
                    ))
                })?
        };

        let proof_id = system_api.create_node(RENode::Proof(proof))?.into();

        Ok((
            scrypto::resource::Proof(proof_id),
            CallFrameUpdate::move_node(RENodeId::Proof(proof_id)),
        ))
    }
}

impl NativeInvocation for VaultCreateProofByIdsInvocation {
    fn info(&self) -> NativeInvocationInfo {
        NativeInvocationInfo::Method(
            NativeMethod::Vault(VaultMethod::CreateProofByIds),
            RENodeId::Vault(self.receiver),
            CallFrameUpdate::empty(),
        )
    }
}<|MERGE_RESOLUTION|>--- conflicted
+++ resolved
@@ -21,13 +21,8 @@
     LockFeeRepayFailure(FeeReserveError),
 }
 
-<<<<<<< HEAD
-impl NativeExecutable for VaultTakeInput {
+impl NativeExecutable for VaultTakeInvocation {
     type NativeOutput = scrypto::resource::Bucket;
-=======
-impl NativeExecutable for VaultTakeInvocation {
-    type Output = scrypto::resource::Bucket;
->>>>>>> deb6dc03
 
     fn execute<'a, Y>(
         input: Self,
@@ -72,13 +67,8 @@
     }
 }
 
-<<<<<<< HEAD
-impl NativeExecutable for VaultPutInput {
+impl NativeExecutable for VaultPutInvocation {
     type NativeOutput = ();
-=======
-impl NativeExecutable for VaultPutInvocation {
-    type Output = ();
->>>>>>> deb6dc03
 
     fn execute<'a, Y>(
         input: Self,
@@ -117,13 +107,8 @@
     }
 }
 
-<<<<<<< HEAD
-impl NativeExecutable for VaultLockFeeInput {
+impl NativeExecutable for VaultLockFeeInvocation {
     type NativeOutput = ();
-=======
-impl NativeExecutable for VaultLockFeeInvocation {
-    type Output = ();
->>>>>>> deb6dc03
 
     fn execute<'a, Y>(
         input: Self,
@@ -186,13 +171,8 @@
     }
 }
 
-<<<<<<< HEAD
-impl NativeExecutable for VaultTakeNonFungiblesInput {
+impl NativeExecutable for VaultTakeNonFungiblesInvocation {
     type NativeOutput = scrypto::resource::Bucket;
-=======
-impl NativeExecutable for VaultTakeNonFungiblesInvocation {
-    type Output = scrypto::resource::Bucket;
->>>>>>> deb6dc03
 
     fn execute<'a, Y>(
         input: Self,
@@ -239,13 +219,8 @@
     }
 }
 
-<<<<<<< HEAD
-impl NativeExecutable for VaultGetAmountInput {
+impl NativeExecutable for VaultGetAmountInvocation {
     type NativeOutput = Decimal;
-=======
-impl NativeExecutable for VaultGetAmountInvocation {
-    type Output = Decimal;
->>>>>>> deb6dc03
 
     fn execute<'a, Y>(
         input: Self,
@@ -276,13 +251,8 @@
     }
 }
 
-<<<<<<< HEAD
-impl NativeExecutable for VaultGetResourceAddressInput {
+impl NativeExecutable for VaultGetResourceAddressInvocation {
     type NativeOutput = ResourceAddress;
-=======
-impl NativeExecutable for VaultGetResourceAddressInvocation {
-    type Output = ResourceAddress;
->>>>>>> deb6dc03
 
     fn execute<'a, Y>(
         input: Self,
@@ -316,13 +286,8 @@
     }
 }
 
-<<<<<<< HEAD
-impl NativeExecutable for VaultGetNonFungibleIdsInput {
+impl NativeExecutable for VaultGetNonFungibleIdsInvocation {
     type NativeOutput = BTreeSet<NonFungibleId>;
-=======
-impl NativeExecutable for VaultGetNonFungibleIdsInvocation {
-    type Output = BTreeSet<NonFungibleId>;
->>>>>>> deb6dc03
 
     fn execute<'a, Y>(
         input: Self,
@@ -357,13 +322,8 @@
     }
 }
 
-<<<<<<< HEAD
-impl NativeExecutable for VaultCreateProofInput {
+impl NativeExecutable for VaultCreateProofInvocation {
     type NativeOutput = scrypto::resource::Proof;
-=======
-impl NativeExecutable for VaultCreateProofInvocation {
-    type Output = scrypto::resource::Proof;
->>>>>>> deb6dc03
 
     fn execute<'a, Y>(
         input: Self,
@@ -406,13 +366,8 @@
     }
 }
 
-<<<<<<< HEAD
-impl NativeExecutable for VaultCreateProofByAmountInput {
+impl NativeExecutable for VaultCreateProofByAmountInvocation {
     type NativeOutput = scrypto::resource::Proof;
-=======
-impl NativeExecutable for VaultCreateProofByAmountInvocation {
-    type Output = scrypto::resource::Proof;
->>>>>>> deb6dc03
 
     fn execute<'a, Y>(
         input: Self,
@@ -456,13 +411,8 @@
     }
 }
 
-<<<<<<< HEAD
-impl NativeExecutable for VaultCreateProofByIdsInput {
+impl NativeExecutable for VaultCreateProofByIdsInvocation {
     type NativeOutput = scrypto::resource::Proof;
-=======
-impl NativeExecutable for VaultCreateProofByIdsInvocation {
-    type Output = scrypto::resource::Proof;
->>>>>>> deb6dc03
 
     fn execute<'a, Y>(
         input: Self,
