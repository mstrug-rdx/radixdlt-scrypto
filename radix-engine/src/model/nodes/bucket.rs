--- conflicted
+++ resolved
@@ -299,30 +299,8 @@
                 let node_ref = system_api
                     .borrow_node(&node_id)
                     .map_err(InvokeError::Downstream)?;
-<<<<<<< HEAD
                 let bucket = node_ref.bucket();
                 let resource_address = bucket.resource_address();
-=======
-                let resource_manager = value.resource_manager_mut();
-                resource_manager.burn(bucket.total_amount());
-                if matches!(resource_manager.resource_type(), ResourceType::NonFungible) {
-                    for id in bucket
-                        .total_ids()
-                        .expect("Failed to list non-fungible IDs on non-fungible Bucket")
-                    {
-                        let address = SubstateId(
-                            RENodeId::ResourceManager(resource_address),
-                            SubstateOffset::ResourceManager(ResourceManagerOffset::NonFungible(id)),
-                        );
-                        system_api
-                            .substate_write(
-                                address,
-                                ScryptoValue::from_typed(&NonFungibleSubstate(None)),
-                            )
-                            .map_err(InvokeError::Downstream)?;
-                    }
-                }
->>>>>>> af1b8346
 
                 let bucket_id = match node_id {
                     RENodeId::Bucket(bucket_id) => bucket_id,
