--- conflicted
+++ resolved
@@ -1,27 +1,15 @@
-use core::fmt::Debug;
-<<<<<<< HEAD
-use radix_engine_interface::api::types::{NativeFunction, PackageFunction, PackageId, RENodeId};
-
+use super::PackageRoyaltyConfigSubstate;
 use crate::engine::*;
-use crate::engine::{
-    CallFrameUpdate, LockFlags, NativeExecutable, NativeInvocation, NativeInvocationInfo,
-    RuntimeError, SystemApi,
-};
-use crate::model::{GlobalAddressSubstate, PackageSubstate};
-=======
-use radix_engine_interface::api::api::SysInvokableNative;
-use radix_engine_interface::api::types::{NativeFunction, PackageFunction, PackageId};
-use radix_engine_interface::data::IndexedScryptoValue;
-
-use crate::engine::*;
+use crate::engine::{CallFrameUpdate, LockFlags, RuntimeError, SystemApi};
 use crate::model::{GlobalAddressSubstate, MetadataSubstate, PackageSubstate};
->>>>>>> 8a0853ff
 use crate::types::*;
 use crate::wasm::*;
-use radix_engine_interface::api::types::{NativeMethod, SubstateOffset};
+use core::fmt::Debug;
+use radix_engine_interface::api::api::SysInvokableNative;
+use radix_engine_interface::api::types::SubstateOffset;
+use radix_engine_interface::api::types::{NativeFunction, PackageFunction, PackageId, RENodeId};
+use radix_engine_interface::data::IndexedScryptoValue;
 use radix_engine_interface::model::*;
-
-use super::PackageRoyaltyConfigSubstate;
 
 pub struct Package;
 
@@ -89,15 +77,15 @@
             royalty_config: HashMap::new(), // TODO: add user interface
         };
 
-<<<<<<< HEAD
-        let node_id = system_api.create_node(RENode::Package(package, package_royalty_config))?;
-=======
         let metadata_substate = MetadataSubstate {
             metadata: self.metadata,
         };
 
-        let node_id = system_api.create_node(RENode::Package(package, metadata_substate))?;
->>>>>>> 8a0853ff
+        let node_id = system_api.create_node(RENode::Package(
+            package,
+            metadata_substate,
+            package_royalty_config,
+        ))?;
         let package_id: PackageId = node_id.into();
 
         let global_node_id =
@@ -148,12 +136,18 @@
                 PackageError::InvalidWasm(e),
             ))
         })?;
-
+        let package_royalty_config = PackageRoyaltyConfigSubstate {
+            royalty_config: HashMap::new(), // TODO: add user interface
+        };
         let metadata_substate = MetadataSubstate {
             metadata: self.metadata,
         };
 
-        let node_id = system_api.create_node(RENode::Package(package, metadata_substate))?;
+        let node_id = system_api.create_node(RENode::Package(
+            package,
+            metadata_substate,
+            package_royalty_config,
+        ))?;
         let package_id: PackageId = node_id.into();
 
         let global_node_id =
@@ -186,33 +180,56 @@
     }
 }
 
-impl NativeExecutable for PackageSetRoyaltyConfigInvocation {
-    type NativeOutput = ();
-
-    fn execute<Y>(input: Self, system_api: &mut Y) -> Result<((), CallFrameUpdate), RuntimeError>
+impl ExecutableInvocation for PackageSetRoyaltyConfigInvocation {
+    type Exec = NativeExecutor<PackageSetRoyaltyConfigExecutable>;
+
+    fn resolve<D: MethodDeref>(
+        self,
+        deref: &mut D,
+    ) -> Result<(REActor, CallFrameUpdate, Self::Exec), RuntimeError>
+    where
+        Self: Sized,
+    {
+        let input = IndexedScryptoValue::from_typed(&self);
+        let mut call_frame_update = CallFrameUpdate::empty();
+        let receiver = RENodeId::Global(GlobalAddress::Package(self.receiver));
+        let resolved_receiver = deref_and_update(receiver, &mut call_frame_update, deref)?;
+
+        let actor = REActor::Method(
+            ResolvedMethod::Native(NativeMethod::EpochManager(
+                EpochManagerMethod::GetCurrentEpoch,
+            )),
+            resolved_receiver,
+        );
+        let executor = NativeExecutor(
+            PackageSetRoyaltyConfigExecutable {
+                receiver: resolved_receiver.receiver,
+                royalty_config: self.royalty_config,
+            },
+            input,
+        );
+
+        Ok((actor, call_frame_update, executor))
+    }
+}
+
+impl NativeProcedure for PackageSetRoyaltyConfigExecutable {
+    type Output = ();
+
+    fn main<Y>(self, system_api: &mut Y) -> Result<((), CallFrameUpdate), RuntimeError>
     where
         Y: SystemApi,
     {
         // TODO: auth check
-        let node_id = RENodeId::Global(GlobalAddress::Package(input.receiver));
+        let node_id = self.receiver;
         let offset = SubstateOffset::Package(PackageOffset::RoyaltyConfig);
         let handle = system_api.lock_substate(node_id, offset, LockFlags::MUTABLE)?;
 
         let mut substate = system_api.get_ref_mut(handle)?;
-        substate.package_royalty_config().royalty_config = input.royalty_config;
+        substate.package_royalty_config().royalty_config = self.royalty_config;
 
         system_api.drop_lock(handle)?;
 
         Ok(((), CallFrameUpdate::empty()))
     }
-}
-
-impl NativeInvocation for PackageSetRoyaltyConfigInvocation {
-    fn info(&self) -> NativeInvocationInfo {
-        NativeInvocationInfo::Method(
-            NativeMethod::Package(PackageMethod::SetRoyaltyConfig),
-            RENodeId::Global(GlobalAddress::Package(self.receiver)),
-            CallFrameUpdate::empty(),
-        )
-    }
 }