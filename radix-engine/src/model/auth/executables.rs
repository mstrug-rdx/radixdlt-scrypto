--- conflicted
+++ resolved
@@ -39,7 +39,7 @@
         let call_frame_update = CallFrameUpdate::copy_ref(receiver);
 
         let actor = REActor::Method(
-            ResolvedMethod::Native(NativeMethod::AuthZone(AuthZoneMethod::Pop)),
+            ResolvedMethod::Native(NativeMethod::AuthZoneStack(AuthZoneStackMethod::Pop)),
             resolved_receiver,
         );
 
@@ -55,13 +55,8 @@
     where
         Y: SystemApi,
     {
-<<<<<<< HEAD
-        let node_id = RENodeId::AuthZoneStack(input.receiver);
-        let offset = SubstateOffset::AuthZoneStack(AuthZoneStackOffset::AuthZoneStack);
-=======
-        let node_id = RENodeId::AuthZoneStack(self.receiver);
-        let offset = SubstateOffset::AuthZone(AuthZoneOffset::AuthZone);
->>>>>>> 8a0853ff
+        let node_id = RENodeId::AuthZoneStack(self.receiver);
+        let offset = SubstateOffset::AuthZoneStack(AuthZoneStackOffset::AuthZoneStack);
         let auth_zone_handle = system_api.lock_substate(node_id, offset, LockFlags::MUTABLE)?;
 
         let proof = {
@@ -85,15 +80,6 @@
     }
 }
 
-<<<<<<< HEAD
-impl NativeInvocation for AuthZonePopInvocation {
-    fn info(&self) -> NativeInvocationInfo {
-        NativeInvocationInfo::Method(
-            NativeMethod::AuthZoneStack(AuthZoneStackMethod::Pop),
-            RENodeId::AuthZoneStack(self.receiver),
-            CallFrameUpdate::empty(),
-        )
-=======
 impl ExecutableInvocation for AuthZonePushInvocation {
     type Exec = NativeExecutor<Self>;
 
@@ -111,13 +97,12 @@
             .push(RENodeId::Proof(self.proof.0));
 
         let actor = REActor::Method(
-            ResolvedMethod::Native(NativeMethod::AuthZone(AuthZoneMethod::Push)),
-            resolved_receiver,
-        );
-
-        let executor = NativeExecutor(self, input);
-        Ok((actor, call_frame_update, executor))
->>>>>>> 8a0853ff
+            ResolvedMethod::Native(NativeMethod::AuthZoneStack(AuthZoneStackMethod::Push)),
+            resolved_receiver,
+        );
+
+        let executor = NativeExecutor(self, input);
+        Ok((actor, call_frame_update, executor))
     }
 }
 
@@ -128,13 +113,8 @@
     where
         Y: SystemApi,
     {
-<<<<<<< HEAD
-        let node_id = RENodeId::AuthZoneStack(input.receiver);
-        let offset = SubstateOffset::AuthZoneStack(AuthZoneStackOffset::AuthZoneStack);
-=======
-        let node_id = RENodeId::AuthZoneStack(self.receiver);
-        let offset = SubstateOffset::AuthZone(AuthZoneOffset::AuthZone);
->>>>>>> 8a0853ff
+        let node_id = RENodeId::AuthZoneStack(self.receiver);
+        let offset = SubstateOffset::AuthZoneStack(AuthZoneStackOffset::AuthZoneStack);
         let auth_zone_handle = system_api.lock_substate(node_id, offset, LockFlags::MUTABLE)?;
 
         let node_id = RENodeId::Proof(self.proof.0);
@@ -157,15 +137,6 @@
     }
 }
 
-<<<<<<< HEAD
-impl NativeInvocation for AuthZonePushInvocation {
-    fn info(&self) -> NativeInvocationInfo {
-        NativeInvocationInfo::Method(
-            NativeMethod::AuthZoneStack(AuthZoneStackMethod::Push),
-            RENodeId::AuthZoneStack(self.receiver),
-            CallFrameUpdate::move_node(RENodeId::Proof(self.proof.0)),
-        )
-=======
 impl ExecutableInvocation for AuthZoneCreateProofInvocation {
     type Exec = NativeExecutor<Self>;
 
@@ -185,13 +156,14 @@
             )));
 
         let actor = REActor::Method(
-            ResolvedMethod::Native(NativeMethod::AuthZone(AuthZoneMethod::CreateProof)),
-            resolved_receiver,
-        );
-
-        let executor = NativeExecutor(self, input);
-        Ok((actor, call_frame_update, executor))
->>>>>>> 8a0853ff
+            ResolvedMethod::Native(NativeMethod::AuthZoneStack(
+                AuthZoneStackMethod::CreateProof,
+            )),
+            resolved_receiver,
+        );
+
+        let executor = NativeExecutor(self, input);
+        Ok((actor, call_frame_update, executor))
     }
 }
 
@@ -202,13 +174,8 @@
     where
         Y: SystemApi,
     {
-<<<<<<< HEAD
-        let node_id = RENodeId::AuthZoneStack(input.receiver);
-        let offset = SubstateOffset::AuthZoneStack(AuthZoneStackOffset::AuthZoneStack);
-=======
-        let node_id = RENodeId::AuthZoneStack(self.receiver);
-        let offset = SubstateOffset::AuthZone(AuthZoneOffset::AuthZone);
->>>>>>> 8a0853ff
+        let node_id = RENodeId::AuthZoneStack(self.receiver);
+        let offset = SubstateOffset::AuthZoneStack(AuthZoneStackOffset::AuthZoneStack);
         let auth_zone_handle = system_api.lock_substate(node_id, offset, LockFlags::MUTABLE)?;
 
         let resource_type = {
@@ -244,14 +211,6 @@
     }
 }
 
-<<<<<<< HEAD
-impl NativeInvocation for AuthZoneCreateProofInvocation {
-    fn info(&self) -> NativeInvocationInfo {
-        NativeInvocationInfo::Method(
-            NativeMethod::AuthZoneStack(AuthZoneStackMethod::CreateProof),
-            RENodeId::AuthZoneStack(self.receiver),
-            CallFrameUpdate::copy_ref(RENodeId::Global(GlobalAddress::Resource(
-=======
 impl ExecutableInvocation for AuthZoneCreateProofByAmountInvocation {
     type Exec = NativeExecutor<Self>;
 
@@ -267,12 +226,13 @@
         call_frame_update
             .node_refs_to_copy
             .insert(RENodeId::Global(GlobalAddress::Resource(
->>>>>>> 8a0853ff
                 self.resource_address,
             )));
 
         let actor = REActor::Method(
-            ResolvedMethod::Native(NativeMethod::AuthZone(AuthZoneMethod::CreateProofByAmount)),
+            ResolvedMethod::Native(NativeMethod::AuthZoneStack(
+                AuthZoneStackMethod::CreateProofByAmount,
+            )),
             resolved_receiver,
         );
 
@@ -288,13 +248,8 @@
     where
         Y: SystemApi,
     {
-<<<<<<< HEAD
-        let node_id = RENodeId::AuthZoneStack(input.receiver);
-        let offset = SubstateOffset::AuthZoneStack(AuthZoneStackOffset::AuthZoneStack);
-=======
-        let node_id = RENodeId::AuthZoneStack(self.receiver);
-        let offset = SubstateOffset::AuthZone(AuthZoneOffset::AuthZone);
->>>>>>> 8a0853ff
+        let node_id = RENodeId::AuthZoneStack(self.receiver);
+        let offset = SubstateOffset::AuthZoneStack(AuthZoneStackOffset::AuthZoneStack);
         let auth_zone_handle = system_api.lock_substate(node_id, offset, LockFlags::MUTABLE)?;
 
         let resource_type = {
@@ -331,14 +286,6 @@
     }
 }
 
-<<<<<<< HEAD
-impl NativeInvocation for AuthZoneCreateProofByAmountInvocation {
-    fn info(&self) -> NativeInvocationInfo {
-        NativeInvocationInfo::Method(
-            NativeMethod::AuthZoneStack(AuthZoneStackMethod::CreateProofByAmount),
-            RENodeId::AuthZoneStack(self.receiver),
-            CallFrameUpdate::copy_ref(RENodeId::Global(GlobalAddress::Resource(
-=======
 impl ExecutableInvocation for AuthZoneCreateProofByIdsInvocation {
     type Exec = NativeExecutor<Self>;
 
@@ -354,12 +301,13 @@
         call_frame_update
             .node_refs_to_copy
             .insert(RENodeId::Global(GlobalAddress::Resource(
->>>>>>> 8a0853ff
                 self.resource_address,
             )));
 
         let actor = REActor::Method(
-            ResolvedMethod::Native(NativeMethod::AuthZone(AuthZoneMethod::CreateProofByIds)),
+            ResolvedMethod::Native(NativeMethod::AuthZoneStack(
+                AuthZoneStackMethod::CreateProofByIds,
+            )),
             resolved_receiver,
         );
 
@@ -375,13 +323,8 @@
     where
         Y: SystemApi,
     {
-<<<<<<< HEAD
-        let node_id = RENodeId::AuthZoneStack(input.receiver);
-        let offset = SubstateOffset::AuthZoneStack(AuthZoneStackOffset::AuthZoneStack);
-=======
-        let node_id = RENodeId::AuthZoneStack(self.receiver);
-        let offset = SubstateOffset::AuthZone(AuthZoneOffset::AuthZone);
->>>>>>> 8a0853ff
+        let node_id = RENodeId::AuthZoneStack(self.receiver);
+        let offset = SubstateOffset::AuthZoneStack(AuthZoneStackOffset::AuthZoneStack);
         let auth_zone_handle = system_api.lock_substate(node_id, offset, LockFlags::MUTABLE)?;
 
         let resource_type = {
@@ -418,17 +361,6 @@
     }
 }
 
-<<<<<<< HEAD
-impl NativeInvocation for AuthZoneCreateProofByIdsInvocation {
-    fn info(&self) -> NativeInvocationInfo {
-        NativeInvocationInfo::Method(
-            NativeMethod::AuthZoneStack(AuthZoneStackMethod::CreateProofByIds),
-            RENodeId::AuthZoneStack(self.receiver),
-            CallFrameUpdate::copy_ref(RENodeId::Global(GlobalAddress::Resource(
-                self.resource_address,
-            ))),
-        )
-=======
 impl ExecutableInvocation for AuthZoneClearInvocation {
     type Exec = NativeExecutor<Self>;
 
@@ -443,13 +375,12 @@
         let call_frame_update = CallFrameUpdate::copy_ref(receiver);
 
         let actor = REActor::Method(
-            ResolvedMethod::Native(NativeMethod::AuthZone(AuthZoneMethod::Clear)),
-            resolved_receiver,
-        );
-
-        let executor = NativeExecutor(self, input);
-        Ok((actor, call_frame_update, executor))
->>>>>>> 8a0853ff
+            ResolvedMethod::Native(NativeMethod::AuthZoneStack(AuthZoneStackMethod::Clear)),
+            resolved_receiver,
+        );
+
+        let executor = NativeExecutor(self, input);
+        Ok((actor, call_frame_update, executor))
     }
 }
 
@@ -460,13 +391,8 @@
     where
         Y: SystemApi,
     {
-<<<<<<< HEAD
-        let node_id = RENodeId::AuthZoneStack(input.receiver);
-        let offset = SubstateOffset::AuthZoneStack(AuthZoneStackOffset::AuthZoneStack);
-=======
-        let node_id = RENodeId::AuthZoneStack(self.receiver);
-        let offset = SubstateOffset::AuthZone(AuthZoneOffset::AuthZone);
->>>>>>> 8a0853ff
+        let node_id = RENodeId::AuthZoneStack(self.receiver);
+        let offset = SubstateOffset::AuthZoneStack(AuthZoneStackOffset::AuthZoneStack);
         let auth_zone_handle = system_api.lock_substate(node_id, offset, LockFlags::MUTABLE)?;
         let mut substate_mut = system_api.get_ref_mut(auth_zone_handle)?;
         let auth_zone = substate_mut.auth_zone();
@@ -476,15 +402,6 @@
     }
 }
 
-<<<<<<< HEAD
-impl NativeInvocation for AuthZoneClearInvocation {
-    fn info(&self) -> NativeInvocationInfo {
-        NativeInvocationInfo::Method(
-            NativeMethod::AuthZoneStack(AuthZoneStackMethod::Clear),
-            RENodeId::AuthZoneStack(self.receiver),
-            CallFrameUpdate::empty(),
-        )
-=======
 impl ExecutableInvocation for AuthZoneDrainInvocation {
     type Exec = NativeExecutor<Self>;
 
@@ -499,13 +416,12 @@
         let call_frame_update = CallFrameUpdate::copy_ref(receiver);
 
         let actor = REActor::Method(
-            ResolvedMethod::Native(NativeMethod::AuthZone(AuthZoneMethod::Drain)),
-            resolved_receiver,
-        );
-
-        let executor = NativeExecutor(self, input);
-        Ok((actor, call_frame_update, executor))
->>>>>>> 8a0853ff
+            ResolvedMethod::Native(NativeMethod::AuthZoneStack(AuthZoneStackMethod::Drain)),
+            resolved_receiver,
+        );
+
+        let executor = NativeExecutor(self, input);
+        Ok((actor, call_frame_update, executor))
     }
 }
 
@@ -516,13 +432,8 @@
     where
         Y: SystemApi,
     {
-<<<<<<< HEAD
-        let node_id = RENodeId::AuthZoneStack(input.receiver);
-        let offset = SubstateOffset::AuthZoneStack(AuthZoneStackOffset::AuthZoneStack);
-=======
-        let node_id = RENodeId::AuthZoneStack(self.receiver);
-        let offset = SubstateOffset::AuthZone(AuthZoneOffset::AuthZone);
->>>>>>> 8a0853ff
+        let node_id = RENodeId::AuthZoneStack(self.receiver);
+        let offset = SubstateOffset::AuthZoneStack(AuthZoneStackOffset::AuthZoneStack);
         let auth_zone_handle = system_api.lock_substate(node_id, offset, LockFlags::MUTABLE)?;
 
         let proofs = {
@@ -548,17 +459,4 @@
             },
         ))
     }
-<<<<<<< HEAD
-}
-
-impl NativeInvocation for AuthZoneDrainInvocation {
-    fn info(&self) -> NativeInvocationInfo {
-        NativeInvocationInfo::Method(
-            NativeMethod::AuthZoneStack(AuthZoneStackMethod::Drain),
-            RENodeId::AuthZoneStack(self.receiver),
-            CallFrameUpdate::empty(),
-        )
-    }
-=======
->>>>>>> 8a0853ff
 }