use crate::blueprints::epoch_manager::*;
use crate::blueprints::util::SecurifiedAccessRules;
use crate::errors::ApplicationError;
use crate::errors::RuntimeError;
use crate::kernel::kernel_api::KernelNodeApi;
use crate::types::*;
use native_sdk::modules::metadata::Metadata;
use native_sdk::modules::royalty::ComponentRoyalty;
use native_sdk::resource::NativeVault;
use native_sdk::resource::ResourceManager;
use native_sdk::resource::{NativeBucket, NativeNonFungibleBucket};
use native_sdk::runtime::Runtime;
use radix_engine_interface::api::actor_sorted_index_api::SortedKey;
use radix_engine_interface::api::field_lock_api::LockFlags;
use radix_engine_interface::api::node_modules::auth::{
    AccessRulesSetAuthorityRuleInput, ACCESS_RULES_SET_AUTHORITY_RULE_IDENT,
};
use radix_engine_interface::api::node_modules::metadata::METADATA_SET_IDENT;
use radix_engine_interface::api::object_api::ObjectModuleId;
use radix_engine_interface::api::{ClientApi, OBJECT_HANDLE_OUTER_OBJECT, OBJECT_HANDLE_SELF};
use radix_engine_interface::blueprints::epoch_manager::*;
use radix_engine_interface::blueprints::resource::*;
use radix_engine_interface::rule;
use sbor::rust::mem;

use super::{
    ClaimXrdEvent, RegisterValidatorEvent, StakeEvent, UnregisterValidatorEvent, UnstakeEvent,
    UpdateAcceptingStakeDelegationStateEvent,
};

/// A performance-driven limit on the number of simultaneously pending "delayed withdrawal"
/// operations on any validator's owner's stake units vault.
pub const OWNER_STAKE_UNITS_PENDING_WITHDRAWALS_LIMIT: usize = 100;

#[derive(Debug, Clone, PartialEq, Eq, ScryptoSbor)]
pub struct ValidatorSubstate {
    /// A key used internally for storage of registered validators sorted by their stake descending.
    /// It is only useful when the validator is registered and has non-zero stake - hence, the field
    /// is [`None`] otherwise.
    /// Note: in theory, this value could be always computed from the [`is_registered`] status and
    /// the amount stored in [`stake_xrd_vault_id`]; we simply keep it cached to simplify certain
    /// updates.
    pub sorted_key: Option<SortedKey>,

    /// This validator's public key.
    pub key: EcdsaSecp256k1PublicKey,

    /// Whether this validator is currently interested in participating in the consensus.
    pub is_registered: bool,

    /// A type of fungible resource representing stake units specific to this validator.
    /// Conceptually, "staking to validator A" means "contributing to the validator's staking pool,
    /// and receiving the validator's stake units which act as the pool units for the staking pool".
    pub stake_unit_resource: ResourceAddress,

    /// A vault holding the XRDs currently staked to this validator.
    pub stake_xrd_vault_id: Own,

    /// A type of non-fungible token used as a receipt for unstaked stake units.
    /// Unstaking burns the SUs and inactivates the staked XRDs (i.e. moves it from the regular
    /// [`stake_xrd_vault_id`] to the [`pending_xrd_withdraw_vault_id`]), and then requires to claim
    /// the XRDs using this NFT after a delay (see [`UnstakeData.epoch_unlocked`]).
    pub unstake_nft: ResourceAddress,

    /// A vault holding the XRDs that were unstaked (see the [`unstake_nft`]) but not yet claimed.
    pub pending_xrd_withdraw_vault_id: Own,

    /// A vault holding the SUs that this validator's owner voluntarily decided to temporarily lock
    /// here, as a public display of their confidence in this validator's future reliability.
    /// Withdrawing SUs from this vault is subject to a delay (which is configured separately from
    /// the regular unstaking delay, see [`EpochManagerConfigSubstate.num_owner_stake_units_unlock_epochs`]).
    /// This vault is private to the owner (i.e. the owner's badge is required for any interaction
    /// with this vault).
    pub locked_owner_stake_unit_vault_id: Own,

    /// A vault holding the SUs which the owner has decided to withdraw from their "public display"
    /// vault (see [`locked_owner_stake_unit_vault_id`]) but which have not yet been unlocked after
    /// the mandatory delay (see [`pending_owner_stake_unit_withdrawals`]).
    pub pending_owner_stake_unit_unlock_vault_id: Own,

    /// All currently pending "delayed withdrawal" operations of the owner's stake units vault (see
    /// [`locked_owner_stake_unit_vault_id`]).
    /// This maps an epoch number to an amount of stake units that become unlocked at that epoch.
    /// Note: because of performance considerations, a maximum size of this map is limited to
    /// [`OWNER_STAKE_UNITS_PENDING_WITHDRAWALS_LIMIT`]: starting another withdrawal will first
    /// attempt to move any already-available amount to [`already_unlocked_owner_stake_unit_amount`]
    /// and only then will fail if the limit is exceeded.
    pub pending_owner_stake_unit_withdrawals: BTreeMap<u64, Decimal>,

    /// An amount of owner's stake units that has already waited for a sufficient number of epochs
    /// in the [`pending_owner_stake_unit_withdrawals`] and was automatically moved from there.
    /// The very next [`finish_unlock_owner_stake_units()`] operation will release this amount.
    pub already_unlocked_owner_stake_unit_amount: Decimal,
}

#[derive(Debug, Clone, PartialEq, Eq, ScryptoSbor)]
pub struct UnstakeData {
    /// An epoch number at (or after) which the pending unstaked XRD may be claimed.
    /// Note: on unstake, it is fixed to be [`EpochManagerConfigSubstate.num_unstake_epochs`] away.
    epoch_unlocked: u64,

    /// An XRD amount to be claimed.
    amount: Decimal,
}

impl NonFungibleData for UnstakeData {
    const MUTABLE_FIELDS: &'static [&'static str] = &[];
}

#[derive(Debug, Clone, PartialEq, Eq, ScryptoSbor)]
pub enum ValidatorError {
    InvalidClaimResource,
    EpochUnlockHasNotOccurredYet,
    PendingOwnerStakeWithdrawalLimitReached,
}

pub struct ValidatorBlueprint;

impl ValidatorBlueprint {
    pub fn register<Y>(api: &mut Y) -> Result<(), RuntimeError>
    where
        Y: ClientApi<RuntimeError>,
    {
        Self::register_update(true, api)
    }

    pub fn unregister<Y>(api: &mut Y) -> Result<(), RuntimeError>
    where
        Y: ClientApi<RuntimeError>,
    {
        Self::register_update(false, api)
    }

    pub fn stake<Y>(xrd_bucket: Bucket, api: &mut Y) -> Result<Bucket, RuntimeError>
    where
        Y: ClientApi<RuntimeError>,
    {
        let xrd_bucket_amount = xrd_bucket.amount(api)?;

        let handle = api.actor_lock_field(
            OBJECT_HANDLE_SELF,
            ValidatorField::Validator.into(),
            LockFlags::MUTABLE,
        )?;

        let mut validator: ValidatorSubstate = api.field_lock_read_typed(handle)?;

        // Stake
        let (stake_unit_bucket, new_stake_amount) = {
            let mut stake_unit_resman = ResourceManager(validator.stake_unit_resource);
            let mut xrd_vault = Vault(validator.stake_xrd_vault_id);

            let total_stake_unit_supply = stake_unit_resman.total_supply(api)?;
            let active_stake_amount = xrd_vault.amount(api)?;
            let stake_unit_mint_amount = if active_stake_amount.is_zero() {
                xrd_bucket_amount
            } else {
                xrd_bucket_amount * total_stake_unit_supply / active_stake_amount
            };

            let stake_unit_bucket = stake_unit_resman.mint_fungible(stake_unit_mint_amount, api)?;
            xrd_vault.put(xrd_bucket, api)?;
            let new_stake_amount = xrd_vault.amount(api)?;
            (stake_unit_bucket, new_stake_amount)
        };

        // Update EpochManager
        let new_index_key =
            Self::index_update(&validator, validator.is_registered, new_stake_amount, api)?;

        validator.sorted_key = new_index_key;
        api.field_lock_write_typed(handle, &validator)?;

        Runtime::emit_event(
            api,
            StakeEvent {
                xrd_staked: xrd_bucket_amount,
            },
        )?;

        Ok(stake_unit_bucket)
    }

    pub fn unstake<Y>(stake_unit_bucket: Bucket, api: &mut Y) -> Result<Bucket, RuntimeError>
    where
        Y: ClientApi<RuntimeError>,
    {
        let stake_unit_bucket_amount = stake_unit_bucket.amount(api)?;

        let handle = api.actor_lock_field(
            OBJECT_HANDLE_SELF,
            ValidatorField::Validator.into(),
            LockFlags::MUTABLE,
        )?;
        let mut validator: ValidatorSubstate = api.field_lock_read_typed(handle)?;

        // Unstake
        let (unstake_bucket, new_stake_amount) = {
            let mut stake_vault = Vault(validator.stake_xrd_vault_id);
            let mut unstake_vault = Vault(validator.pending_xrd_withdraw_vault_id);
            let nft_resman = ResourceManager(validator.unstake_nft);
            let mut stake_unit_resman = ResourceManager(validator.stake_unit_resource);

            let active_stake_amount = stake_vault.amount(api)?;
            let total_stake_unit_supply = stake_unit_resman.total_supply(api)?;
            let xrd_amount = if total_stake_unit_supply.is_zero() {
                Decimal::zero()
            } else {
                stake_unit_bucket_amount * active_stake_amount / total_stake_unit_supply
            };

            stake_unit_resman.burn(stake_unit_bucket, api)?;

            let manager_handle = api.actor_lock_field(
                OBJECT_HANDLE_OUTER_OBJECT,
                EpochManagerField::EpochManager.into(),
                LockFlags::read_only(),
            )?;
            let epoch_manager: EpochManagerSubstate = api.field_lock_read_typed(manager_handle)?;
            let current_epoch = epoch_manager.epoch;

            let config_handle = api.actor_lock_field(
                OBJECT_HANDLE_OUTER_OBJECT,
                EpochManagerField::Config.into(),
                LockFlags::read_only(),
            )?;
            let config: EpochManagerConfigSubstate = api.field_lock_read_typed(config_handle)?;
            let epoch_unlocked = current_epoch + config.num_unstake_epochs;

            api.field_lock_release(manager_handle)?;

            let data = UnstakeData {
                epoch_unlocked,
                amount: xrd_amount,
            };

            let bucket = stake_vault.take(xrd_amount, api)?;
            unstake_vault.put(bucket, api)?;
            let (unstake_bucket, _) = nft_resman.mint_non_fungible_single_uuid(data, api)?;

            let new_stake_amount = stake_vault.amount(api)?;

            (unstake_bucket, new_stake_amount)
        };

        // Update EpochManager
        let new_index_key =
            Self::index_update(&validator, validator.is_registered, new_stake_amount, api)?;

        validator.sorted_key = new_index_key;
        api.field_lock_write_typed(handle, &validator)?;

        Runtime::emit_event(
            api,
            UnstakeEvent {
                stake_units: stake_unit_bucket_amount,
            },
        )?;

        Ok(unstake_bucket)
    }

    fn register_update<Y>(new_registered: bool, api: &mut Y) -> Result<(), RuntimeError>
    where
        Y: ClientApi<RuntimeError>,
    {
        let substate_key = ValidatorField::Validator.into();
        let handle = api.actor_lock_field(OBJECT_HANDLE_SELF, substate_key, LockFlags::MUTABLE)?;

        let mut validator: ValidatorSubstate = api.field_lock_read_typed(handle)?;
        // No update
        if validator.is_registered == new_registered {
            return Ok(());
        }

        let stake_amount = {
            let stake_vault = Vault(validator.stake_xrd_vault_id);
            stake_vault.amount(api)?
        };

        let index_key = Self::index_update(&validator, new_registered, stake_amount, api)?;

        validator.is_registered = new_registered;
        validator.sorted_key = index_key;
        api.field_lock_write_typed(handle, &validator)?;

        if new_registered {
            Runtime::emit_event(api, RegisterValidatorEvent)?;
        } else {
            Runtime::emit_event(api, UnregisterValidatorEvent)?;
        }

        return Ok(());
    }

    fn index_update<Y>(
        validator: &ValidatorSubstate,
        new_registered: bool,
        new_stake_amount: Decimal,
        api: &mut Y,
    ) -> Result<Option<SortedKey>, RuntimeError>
    where
        Y: ClientApi<RuntimeError>,
    {
        let validator_address: ComponentAddress =
            ComponentAddress::new_or_panic(api.actor_get_global_address()?.into());
        let new_sorted_key =
            Self::to_sorted_key(new_registered, new_stake_amount, validator_address);

        let update = if let Some(cur_index_key) = &validator.sorted_key {
            if let Some(new_index_key) = &new_sorted_key {
                Some(UpdateSecondaryIndex::UpdateStake {
                    index_key: cur_index_key.clone(),
                    new_index_key: new_index_key.clone(),
                    new_stake_amount,
                })
            } else {
                Some(UpdateSecondaryIndex::Remove {
                    index_key: cur_index_key.clone(),
                })
            }
        } else {
            if let Some(new_index_key) = &new_sorted_key {
                Some(UpdateSecondaryIndex::Create {
                    index_key: new_index_key.clone(),
                    stake: new_stake_amount,
                    primary: validator_address,
                    key: validator.key,
                })
            } else {
                None
            }
        };

        if let Some(update) = update {
            Self::update_validator(update, api)?;
        }

        Ok(new_sorted_key)
    }

    pub fn claim_xrd<Y>(bucket: Bucket, api: &mut Y) -> Result<Bucket, RuntimeError>
    where
        Y: ClientApi<RuntimeError>,
    {
        let handle = api.actor_lock_field(
            OBJECT_HANDLE_SELF,
            ValidatorField::Validator.into(),
            LockFlags::read_only(),
        )?;
        let validator: ValidatorSubstate = api.field_lock_read_typed(handle)?;
        let mut nft_resman = ResourceManager(validator.unstake_nft);
        let resource_address = validator.unstake_nft;
        let mut unstake_vault = Vault(validator.pending_xrd_withdraw_vault_id);

        // TODO: Move this check into a more appropriate place
        if !resource_address.eq(&bucket.resource_address(api)?) {
            return Err(RuntimeError::ApplicationError(
                ApplicationError::ValidatorError(ValidatorError::InvalidClaimResource),
            ));
        }

        let current_epoch = {
            let mgr_handle = api.actor_lock_field(
                OBJECT_HANDLE_OUTER_OBJECT,
                EpochManagerField::EpochManager.into(),
                LockFlags::read_only(),
            )?;
            let mgr_substate: EpochManagerSubstate = api.field_lock_read_typed(mgr_handle)?;
            let epoch = mgr_substate.epoch;
            api.field_lock_release(mgr_handle)?;
            epoch
        };

        let mut unstake_amount = Decimal::zero();

        for id in bucket.non_fungible_local_ids(api)? {
            let data: UnstakeData = nft_resman.get_non_fungible_data(id, api)?;
            if current_epoch < data.epoch_unlocked {
                return Err(RuntimeError::ApplicationError(
                    ApplicationError::ValidatorError(ValidatorError::EpochUnlockHasNotOccurredYet),
                ));
            }
            unstake_amount += data.amount;
        }
        nft_resman.burn(bucket, api)?;

        let claimed_bucket = unstake_vault.take(unstake_amount, api)?;

        let amount = claimed_bucket.amount(api)?;
        Runtime::emit_event(
            api,
            ClaimXrdEvent {
                claimed_xrd: amount,
            },
        )?;

        Ok(claimed_bucket)
    }

    pub fn update_key<Y>(key: EcdsaSecp256k1PublicKey, api: &mut Y) -> Result<(), RuntimeError>
    where
        Y: ClientApi<RuntimeError>,
    {
        let handle = api.actor_lock_field(
            OBJECT_HANDLE_SELF,
            ValidatorField::Validator.into(),
            LockFlags::MUTABLE,
        )?;
        let mut validator: ValidatorSubstate = api.field_lock_read_typed(handle)?;

        // Update Epoch Manager
        {
            if let Some(index_key) = &validator.sorted_key {
                let update = UpdateSecondaryIndex::UpdatePublicKey {
                    index_key: index_key.clone(),
                    key,
                };

                Self::update_validator(update, api)?;
            }
        }

        validator.key = key;
        api.field_lock_write_typed(handle, &validator)?;

        Ok(())
    }

    pub fn update_accept_delegated_stake<Y>(
        receiver: &NodeId,
        accept_delegated_stake: bool,
        api: &mut Y,
    ) -> Result<(), RuntimeError>
    where
        Y: ClientApi<RuntimeError>,
    {
        let rule = if accept_delegated_stake {
            AccessRule::AllowAll
        } else {
            rule!(require("owner"))
        };

        api.call_method_advanced(
            receiver,
            false,
            ObjectModuleId::AccessRules,
            ACCESS_RULES_SET_AUTHORITY_RULE_IDENT,
            scrypto_encode(&AccessRulesSetAuthorityRuleInput {
                object_key: ObjectKey::SELF,
                authority_key: RoleKey::new("stake"),
                rule,
            })
            .unwrap(),
        )?;

        Runtime::emit_event(
            api,
            UpdateAcceptingStakeDelegationStateEvent {
                accepts_delegation: accept_delegated_stake,
            },
        )?;

        Ok(())
    }

    /// Locks the given stake units in an internal "delayed withdrawal" vault (which is the owner's
    /// way of showing their commitment to running this validator in an orderly fashion - see
    /// [`ValidatorSubstate.locked_owner_stake_unit_vault_id`]).
    pub fn lock_owner_stake_units<Y>(
        stake_unit_bucket: Bucket,
        api: &mut Y,
    ) -> Result<(), RuntimeError>
    where
        Y: ClientApi<RuntimeError>,
    {
        let handle = api.actor_lock_field(
            OBJECT_HANDLE_SELF,
            ValidatorField::Validator.into(),
            LockFlags::read_only(),
        )?;
        let substate: ValidatorSubstate = api.field_lock_read_typed(handle)?;

        Vault(substate.locked_owner_stake_unit_vault_id).put(stake_unit_bucket, api)?;

        api.field_lock_release(handle)?;
        Ok(())
    }

    /// Starts the process of unlocking the owner's stake units stored in the internal vault.
    /// The requested amount of stake units (if available) will be ready for withdrawal after the
    /// network-configured [`EpochManagerConfigSubstate.num_owner_stake_units_unlock_epochs`] via a
    /// call to [`finish_unlock_owner_stake_units()`].
    pub fn start_unlock_owner_stake_units<Y>(
        requested_stake_unit_amount: Decimal,
        api: &mut Y,
    ) -> Result<(), RuntimeError>
    where
        Y: ClientApi<RuntimeError>,
    {
        // read the current epoch (needed for a drive-by "finish unlocking" of available withdrawals)
        let epoch_manager_handle = api.actor_lock_field(
            OBJECT_HANDLE_OUTER_OBJECT,
            EpochManagerField::EpochManager.into(),
            LockFlags::read_only(),
        )?;
        let epoch_manager: EpochManagerSubstate =
            api.field_lock_read_typed(epoch_manager_handle)?;
        let current_epoch = epoch_manager.epoch;
        api.field_lock_release(epoch_manager_handle)?;

        // read the configured unlock epochs delay
        let config_handle = api.actor_lock_field(
            OBJECT_HANDLE_OUTER_OBJECT,
            EpochManagerField::Config.into(),
            LockFlags::read_only(),
        )?;
        let config: EpochManagerConfigSubstate = api.field_lock_read_typed(config_handle)?;
        let num_owner_stake_units_unlock_epochs = config.num_owner_stake_units_unlock_epochs;
        api.field_lock_release(config_handle)?;

        // begin the read+modify+write of the validator substate...
        let handle = api.actor_lock_field(
            OBJECT_HANDLE_SELF,
            ValidatorField::Validator.into(),
            LockFlags::MUTABLE,
        )?;
        let mut substate: ValidatorSubstate = api.field_lock_read_typed(handle)?;

        // - move the already-available withdrawals to a dedicated field
        Self::normalize_available_owner_stake_unit_withdrawals(&mut substate, current_epoch);

        // - insert the requested withdrawal as pending
        substate
            .pending_owner_stake_unit_withdrawals
            .entry(current_epoch + num_owner_stake_units_unlock_epochs)
            .and_modify(|pending_amount| pending_amount.add_assign(requested_stake_unit_amount))
            .or_insert(requested_stake_unit_amount);

        // ...end the read+modify+write of the validator substate
        let mut locked_owner_stake_unit_vault = Vault(substate.locked_owner_stake_unit_vault_id);
        let mut pending_owner_stake_unit_unlock_vault =
            Vault(substate.pending_owner_stake_unit_unlock_vault_id);
        api.field_lock_write_typed(handle, substate)?;

        // move the requested stake units from the "locked vault" to the "pending withdrawal vault"
        let pending_unlock_stake_unit_bucket =
            locked_owner_stake_unit_vault.take(requested_stake_unit_amount, api)?;
        pending_owner_stake_unit_unlock_vault.put(pending_unlock_stake_unit_bucket, api)?;

        api.field_lock_release(handle)?;
        Ok(())
    }

    /// Finishes the process of unlocking the owner's stake units by withdrawing *all* the pending
    /// amounts which have reached their target epoch and thus are already available (potentially
    /// none).
    pub fn finish_unlock_owner_stake_units<Y>(api: &mut Y) -> Result<Bucket, RuntimeError>
    where
        Y: ClientApi<RuntimeError>,
    {
        // read the current epoch
        let epoch_manager_handle = api.actor_lock_field(
            OBJECT_HANDLE_OUTER_OBJECT,
            EpochManagerField::EpochManager.into(),
            LockFlags::read_only(),
        )?;
        let epoch_manager: EpochManagerSubstate =
            api.field_lock_read_typed(epoch_manager_handle)?;
        let current_epoch = epoch_manager.epoch;
        api.field_lock_release(epoch_manager_handle)?;

        // drain the already-available withdrawals
        let handle = api.actor_lock_field(
            OBJECT_HANDLE_SELF,
            ValidatorField::Validator.into(),
            LockFlags::MUTABLE,
        )?;
        let mut substate: ValidatorSubstate = api.field_lock_read_typed(handle)?;

        Self::normalize_available_owner_stake_unit_withdrawals(&mut substate, current_epoch);
        let total_already_available_amount = mem::replace(
            &mut substate.already_unlocked_owner_stake_unit_amount,
            Decimal::zero(),
        );

        let mut pending_owner_stake_unit_unlock_vault =
            Vault(substate.pending_owner_stake_unit_unlock_vault_id);
        api.field_lock_write_typed(handle, substate)?;

        // return the already-available withdrawals
        let already_available_stake_unit_bucket =
            pending_owner_stake_unit_unlock_vault.take(total_already_available_amount, api)?;

        api.field_lock_release(handle)?;
        Ok(already_available_stake_unit_bucket)
    }

    /// Removes all no-longer-pending owner stake unit withdrawals (i.e. those which have already
    /// reached the given [`current_epoch`]) from [`pending_owner_stake_unit_withdrawals`] into
    /// [`already_unlocked_owner_stake_unit_amount`].
    /// Note: this house-keeping operation prevents the internal collection from growing to a size
    /// which would affect performance (or exceed the substate size limit).
    fn normalize_available_owner_stake_unit_withdrawals(
        substate: &mut ValidatorSubstate,
        current_epoch: u64,
    ) {
        let available_withdrawal_epochs = substate
            .pending_owner_stake_unit_withdrawals
            .range(..=current_epoch)
            .map(|(epoch, _available_amount)| epoch.clone())
            .collect::<Vec<_>>();
        for available_withdrawal_epoch in available_withdrawal_epochs {
            // no batch delete in a BTree
            let available_amount = substate
                .pending_owner_stake_unit_withdrawals
                .remove(&available_withdrawal_epoch)
                .expect("key was just returned by the iterator");
            substate.already_unlocked_owner_stake_unit_amount += available_amount;
        }
    }
    /// Puts the given bucket into this validator's stake XRD vault, effectively increasing the
    /// value of all its stake units.
    /// Note: the concluded epoch's number and the validator's proposal statistics passed to this
    /// ethod are used only for creating an event (i.e. they are only informational and do not drive
    /// any logic at this point).
    pub fn apply_emission<Y>(
        xrd_bucket: Bucket,
        epoch: u64,
        proposals_made: u64,
        proposals_missed: u64,
        api: &mut Y,
    ) -> Result<(), RuntimeError>
    where
        Y: ClientApi<RuntimeError>,
    {
        let handle = api.actor_lock_field(
            OBJECT_HANDLE_SELF,
            ValidatorField::Validator.into(),
            LockFlags::MUTABLE,
        )?;
        let mut substate: ValidatorSubstate = api.field_lock_read_typed(handle)?;

        let stake_pool_added_xrd = xrd_bucket.amount(api)?;
        let total_stake_unit_supply =
            ResourceManager(substate.stake_unit_resource).total_supply(api)?;

        let mut stake_xrd_vault = Vault(substate.stake_xrd_vault_id);
        let starting_stake_pool_xrd = stake_xrd_vault.amount(api)?;
        stake_xrd_vault.put(xrd_bucket, api)?;

        let new_stake_xrd = starting_stake_pool_xrd + stake_pool_added_xrd;
        let new_index_key =
            Self::index_update(&substate, substate.is_registered, new_stake_xrd, api)?;
        substate.sorted_key = new_index_key;
        api.field_lock_write_typed(handle, &substate)?;
        api.field_lock_release(handle)?;

        Runtime::emit_event(
            api,
            ValidatorEmissionAppliedEvent {
                epoch,
                starting_stake_pool_xrd,
                stake_pool_added_xrd,
                total_stake_unit_supply,
                validator_fee_xrd: Decimal::zero(), // TODO(emissions): update after implementing validator fees
                proposals_made,
                proposals_missed,
            },
        )?;

        Ok(())
    }

    fn to_sorted_key(
        registered: bool,
        stake: Decimal,
        address: ComponentAddress,
    ) -> Option<SortedKey> {
        if !registered || stake.is_zero() {
            None
        } else {
            Some(SortedKey::new(
                create_sort_prefix_from_stake(stake),
                scrypto_encode(&address).unwrap(),
            ))
        }
    }

    pub(crate) fn update_validator<Y>(
        update: UpdateSecondaryIndex,
        api: &mut Y,
    ) -> Result<(), RuntimeError>
    where
        Y: ClientApi<RuntimeError>,
    {
        match update {
            UpdateSecondaryIndex::Create {
                index_key,
                primary: address,
                key,
                stake,
            } => {
                api.actor_sorted_index_insert_typed(
                    OBJECT_HANDLE_OUTER_OBJECT,
                    EPOCH_MANAGER_REGISTERED_VALIDATORS_BY_STAKE_INDEX,
                    index_key,
                    EpochRegisteredValidatorByStakeEntry {
                        component_address: address,
                        validator: Validator { key, stake },
                    },
                )?;
            }
            UpdateSecondaryIndex::UpdatePublicKey { index_key, key } => {
                let (address, mut validator) = api
                    .actor_sorted_index_remove_typed::<(ComponentAddress, Validator)>(
                        OBJECT_HANDLE_OUTER_OBJECT,
                        EPOCH_MANAGER_REGISTERED_VALIDATORS_BY_STAKE_INDEX,
                        &index_key,
                    )?
                    .unwrap();
                validator.key = key;
                api.actor_sorted_index_insert_typed(
                    OBJECT_HANDLE_OUTER_OBJECT,
                    EPOCH_MANAGER_REGISTERED_VALIDATORS_BY_STAKE_INDEX,
                    index_key,
                    EpochRegisteredValidatorByStakeEntry {
                        component_address: address,
                        validator,
                    },
                )?;
            }
            UpdateSecondaryIndex::UpdateStake {
                index_key,
                new_index_key,
                new_stake_amount,
            } => {
                let (address, mut validator) = api
                    .actor_sorted_index_remove_typed::<(ComponentAddress, Validator)>(
                        OBJECT_HANDLE_OUTER_OBJECT,
                        EPOCH_MANAGER_REGISTERED_VALIDATORS_BY_STAKE_INDEX,
                        &index_key,
                    )?
                    .unwrap();
                validator.stake = new_stake_amount;
                api.actor_sorted_index_insert_typed(
                    OBJECT_HANDLE_OUTER_OBJECT,
                    EPOCH_MANAGER_REGISTERED_VALIDATORS_BY_STAKE_INDEX,
                    new_index_key,
                    EpochRegisteredValidatorByStakeEntry {
                        component_address: address,
                        validator,
                    },
                )?;
            }
            UpdateSecondaryIndex::Remove { index_key } => {
                api.actor_sorted_index_remove(
                    OBJECT_HANDLE_OUTER_OBJECT,
                    EPOCH_MANAGER_REGISTERED_VALIDATORS_BY_STAKE_INDEX,
                    &index_key,
                )?;
            }
        }

        Ok(())
    }
}

fn create_sort_prefix_from_stake(stake: Decimal) -> u16 {
    // Note: XRD max supply is 24bn
    // 24bn / MAX::16 = 366210.9375 - so 100k as a divisor here is sensible.
    // If all available XRD was staked to one validator, they'd have 3.6 * u16::MAX * 100k stake
    // In reality, validators will have far less than u16::MAX * 100k stake, but let's handle that case just in case
    let stake_100k = stake / Decimal::from(100000);
    let stake_100k_whole_units = (stake_100k / Decimal::from(10).powi(Decimal::SCALE.into())).0;
    let stake_u16 = if stake_100k_whole_units > BnumI256::from(u16::MAX) {
        u16::MAX
    } else {
        stake_100k_whole_units.try_into().unwrap()
    };
    // We invert the key because we need high stake to appear first and it's ordered ASC
    u16::MAX - stake_u16
}

struct SecurifiedValidator;

impl SecurifiedAccessRules for SecurifiedValidator {
    const OWNER_BADGE: ResourceAddress = VALIDATOR_OWNER_BADGE;
    const SECURIFY_AUTHORITY: Option<&'static str> = None;

<<<<<<< HEAD
    fn method_permissions() -> BTreeMap<MethodKey, MethodPermission> {
        btreemap!(
            MethodKey::metadata(METADATA_SET_IDENT) => role_list!["owner"].into(),

            MethodKey::main(VALIDATOR_UNSTAKE_IDENT) => MethodPermission::Public,
            MethodKey::main(VALIDATOR_CLAIM_XRD_IDENT) => MethodPermission::Public,

            MethodKey::main(VALIDATOR_REGISTER_IDENT) => role_list!["owner"].into(),
            MethodKey::main(VALIDATOR_UNREGISTER_IDENT) => role_list!["owner"].into(),
            MethodKey::main(VALIDATOR_UPDATE_KEY_IDENT) => role_list!["owner"].into(),
            MethodKey::main(VALIDATOR_UPDATE_ACCEPT_DELEGATED_STAKE_IDENT) => role_list!["owner"].into(),
            MethodKey::main(VALIDATOR_STAKE_IDENT) => role_list![VALIDATOR_STAKE_AUTHORITY].into(),
            MethodKey::main(VALIDATOR_APPLY_EMISSION_IDENT) => role_list![VALIDATOR_APPLY_EMISSION_AUTHORITY].into(),
        )
    }

    fn role_definitions() -> Roles {
        roles! {
            "self" => rule!(require(package_of_direct_caller(EPOCH_MANAGER_PACKAGE)));
            VALIDATOR_STAKE_AUTHORITY => rule!(require("owner")), vec!["self"];
            VALIDATOR_APPLY_EMISSION_AUTHORITY => rule!(require(global_caller(EPOCH_MANAGER)));
        }
=======
    fn authority_rules() -> AuthorityRules {
        let mut authority_rules = AuthorityRules::new();
        authority_rules.set_metadata_authority(rule!(require_owner()), rule!(deny_all));
        authority_rules.set_royalty_authority(rule!(deny_all), rule!(deny_all));

        authority_rules
            .set_fixed_main_authority_rule(VALIDATOR_REGISTER_IDENT, rule!(require_owner()));
        authority_rules
            .set_fixed_main_authority_rule(VALIDATOR_UNREGISTER_IDENT, rule!(require_owner()));
        authority_rules.set_fixed_main_authority_rule(
            VALIDATOR_LOCK_OWNER_STAKE_UNITS_IDENT,
            rule!(require_owner()),
        );
        authority_rules.set_fixed_main_authority_rule(
            VALIDATOR_START_UNLOCK_OWNER_STAKE_UNITS_IDENT,
            rule!(require_owner()),
        );
        authority_rules.set_fixed_main_authority_rule(
            VALIDATOR_FINISH_UNLOCK_OWNER_STAKE_UNITS_IDENT,
            rule!(require_owner()),
        );
        authority_rules
            .set_fixed_main_authority_rule(VALIDATOR_UPDATE_KEY_IDENT, rule!(require_owner()));
        authority_rules.set_fixed_main_authority_rule(
            VALIDATOR_UPDATE_ACCEPT_DELEGATED_STAKE_IDENT,
            rule!(require_owner()),
        );
        authority_rules.set_main_authority_rule(
            VALIDATOR_STAKE_IDENT,
            rule!(require_owner()),
            rule!(require(package_of_direct_caller(EPOCH_MANAGER_PACKAGE))),
        );
        authority_rules.set_fixed_main_authority_rule(
            VALIDATOR_APPLY_EMISSION_IDENT,
            rule!(require(global_caller(EPOCH_MANAGER))),
        );
        authority_rules
>>>>>>> 5cb7492a
    }
}

pub(crate) struct ValidatorCreator;

impl ValidatorCreator {
    fn create_stake_unit_resource<Y>(
        address: GlobalAddress,
        api: &mut Y,
    ) -> Result<ResourceAddress, RuntimeError>
    where
        Y: ClientApi<RuntimeError>,
    {
        let mut stake_unit_resource_auth = BTreeMap::new();
        stake_unit_resource_auth.insert(
            Mint,
            (rule!(require(global_caller(address))), rule!(deny_all)),
        );
        stake_unit_resource_auth.insert(
            Burn,
            (rule!(require(global_caller(address))), rule!(deny_all)),
        );
        stake_unit_resource_auth.insert(Withdraw, (rule!(allow_all), rule!(deny_all)));
        stake_unit_resource_auth.insert(Deposit, (rule!(allow_all), rule!(deny_all)));

        let stake_unit_resman =
            ResourceManager::new_fungible(18, BTreeMap::new(), stake_unit_resource_auth, api)?;

        Ok(stake_unit_resman.0)
    }

    fn create_unstake_nft<Y>(
        address: GlobalAddress,
        api: &mut Y,
    ) -> Result<ResourceAddress, RuntimeError>
    where
        Y: ClientApi<RuntimeError>,
    {
        let mut unstake_nft_auth = BTreeMap::new();

        unstake_nft_auth.insert(
            Mint,
            (rule!(require(global_caller(address))), rule!(deny_all)),
        );
        unstake_nft_auth.insert(
            Burn,
            (rule!(require(global_caller(address))), rule!(deny_all)),
        );
        unstake_nft_auth.insert(Withdraw, (rule!(allow_all), rule!(deny_all)));
        unstake_nft_auth.insert(Deposit, (rule!(allow_all), rule!(deny_all)));

        let unstake_resman = ResourceManager::new_non_fungible::<UnstakeData, Y, RuntimeError>(
            NonFungibleIdType::UUID,
            BTreeMap::new(),
            unstake_nft_auth,
            api,
        )?;

        Ok(unstake_resman.0)
    }

    pub fn create<Y>(
        key: EcdsaSecp256k1PublicKey,
        is_registered: bool,
        api: &mut Y,
    ) -> Result<(ComponentAddress, Bucket), RuntimeError>
    where
        Y: KernelNodeApi + ClientApi<RuntimeError>,
    {
        let address = GlobalAddress::new_or_panic(
            api.kernel_allocate_node_id(EntityType::GlobalValidator)?.0,
        );

        let stake_xrd_vault = Vault::create(RADIX_TOKEN, api)?;
        let pending_xrd_withdraw_vault = Vault::create(RADIX_TOKEN, api)?;
        let unstake_nft = Self::create_unstake_nft(address, api)?;
        let stake_unit_resource = Self::create_stake_unit_resource(address, api)?;
        let locked_owner_stake_unit_vault = Vault::create(stake_unit_resource, api)?;
        let pending_owner_stake_unit_unlock_vault = Vault::create(stake_unit_resource, api)?;
        let pending_owner_stake_unit_withdrawals = BTreeMap::new();
        // TODO(emissions): add `lock(), withdraw(), unlock()` owner-only methods for the 3 above

        let substate = ValidatorSubstate {
            sorted_key: None,
            key,
            is_registered,
            stake_unit_resource,
            unstake_nft,
            stake_xrd_vault_id: stake_xrd_vault.0,
            pending_xrd_withdraw_vault_id: pending_xrd_withdraw_vault.0,
            locked_owner_stake_unit_vault_id: locked_owner_stake_unit_vault.0,
            pending_owner_stake_unit_unlock_vault_id: pending_owner_stake_unit_unlock_vault.0,
            pending_owner_stake_unit_withdrawals,
            already_unlocked_owner_stake_unit_amount: Decimal::zero(),
        };

        let validator_id = api.new_simple_object(
            VALIDATOR_BLUEPRINT,
            vec![scrypto_encode(&substate).unwrap()],
        )?;

        let (access_rules, owner_token_bucket) = SecurifiedValidator::create_securified(api)?;
        let metadata = Metadata::create(api)?;
        let royalty = ComponentRoyalty::create(RoyaltyConfig::default(), api)?;

        api.globalize_with_address(
            btreemap!(
                ObjectModuleId::Main => validator_id,
                ObjectModuleId::AccessRules => access_rules.0.0,
                ObjectModuleId::Metadata => metadata.0,
                ObjectModuleId::Royalty => royalty.0,
            ),
            address,
        )?;

        Ok((
            ComponentAddress::new_or_panic(address.into()),
            owner_token_bucket,
        ))
    }
}

#[cfg(test)]
mod tests {
    use super::*;

    #[test]
    fn sort_key_is_calculated_correctly() {
        assert_eq!(create_sort_prefix_from_stake(Decimal::ZERO), u16::MAX);
        assert_eq!(create_sort_prefix_from_stake(dec!(99_999)), u16::MAX);
        assert_eq!(create_sort_prefix_from_stake(dec!(100_000)), u16::MAX - 1);
        assert_eq!(create_sort_prefix_from_stake(dec!(199_999)), u16::MAX - 1);
        assert_eq!(create_sort_prefix_from_stake(dec!(200_000)), u16::MAX - 2);
        // https://learn.radixdlt.com/article/start-here-radix-tokens-and-tokenomics
        let max_xrd_supply = dec!(24) * dec!(10).powi(12);
        assert_eq!(create_sort_prefix_from_stake(max_xrd_supply), 0);
    }
}<|MERGE_RESOLUTION|>--- conflicted
+++ resolved
@@ -788,7 +788,6 @@
     const OWNER_BADGE: ResourceAddress = VALIDATOR_OWNER_BADGE;
     const SECURIFY_AUTHORITY: Option<&'static str> = None;
 
-<<<<<<< HEAD
     fn method_permissions() -> BTreeMap<MethodKey, MethodPermission> {
         btreemap!(
             MethodKey::metadata(METADATA_SET_IDENT) => role_list!["owner"].into(),
@@ -799,6 +798,9 @@
             MethodKey::main(VALIDATOR_REGISTER_IDENT) => role_list!["owner"].into(),
             MethodKey::main(VALIDATOR_UNREGISTER_IDENT) => role_list!["owner"].into(),
             MethodKey::main(VALIDATOR_UPDATE_KEY_IDENT) => role_list!["owner"].into(),
+            MethodKey::main(VALIDATOR_LOCK_OWNER_STAKE_UNITS_IDENT) => role_list!["owner"].into(),
+            MethodKey::main(VALIDATOR_START_UNLOCK_OWNER_STAKE_UNITS_IDENT) => role_list!["owner"].into(),
+            MethodKey::main(VALIDATOR_FINISH_UNLOCK_OWNER_STAKE_UNITS_IDENT) => role_list!["owner"].into(),
             MethodKey::main(VALIDATOR_UPDATE_ACCEPT_DELEGATED_STAKE_IDENT) => role_list!["owner"].into(),
             MethodKey::main(VALIDATOR_STAKE_IDENT) => role_list![VALIDATOR_STAKE_AUTHORITY].into(),
             MethodKey::main(VALIDATOR_APPLY_EMISSION_IDENT) => role_list![VALIDATOR_APPLY_EMISSION_AUTHORITY].into(),
@@ -811,45 +813,6 @@
             VALIDATOR_STAKE_AUTHORITY => rule!(require("owner")), vec!["self"];
             VALIDATOR_APPLY_EMISSION_AUTHORITY => rule!(require(global_caller(EPOCH_MANAGER)));
         }
-=======
-    fn authority_rules() -> AuthorityRules {
-        let mut authority_rules = AuthorityRules::new();
-        authority_rules.set_metadata_authority(rule!(require_owner()), rule!(deny_all));
-        authority_rules.set_royalty_authority(rule!(deny_all), rule!(deny_all));
-
-        authority_rules
-            .set_fixed_main_authority_rule(VALIDATOR_REGISTER_IDENT, rule!(require_owner()));
-        authority_rules
-            .set_fixed_main_authority_rule(VALIDATOR_UNREGISTER_IDENT, rule!(require_owner()));
-        authority_rules.set_fixed_main_authority_rule(
-            VALIDATOR_LOCK_OWNER_STAKE_UNITS_IDENT,
-            rule!(require_owner()),
-        );
-        authority_rules.set_fixed_main_authority_rule(
-            VALIDATOR_START_UNLOCK_OWNER_STAKE_UNITS_IDENT,
-            rule!(require_owner()),
-        );
-        authority_rules.set_fixed_main_authority_rule(
-            VALIDATOR_FINISH_UNLOCK_OWNER_STAKE_UNITS_IDENT,
-            rule!(require_owner()),
-        );
-        authority_rules
-            .set_fixed_main_authority_rule(VALIDATOR_UPDATE_KEY_IDENT, rule!(require_owner()));
-        authority_rules.set_fixed_main_authority_rule(
-            VALIDATOR_UPDATE_ACCEPT_DELEGATED_STAKE_IDENT,
-            rule!(require_owner()),
-        );
-        authority_rules.set_main_authority_rule(
-            VALIDATOR_STAKE_IDENT,
-            rule!(require_owner()),
-            rule!(require(package_of_direct_caller(EPOCH_MANAGER_PACKAGE))),
-        );
-        authority_rules.set_fixed_main_authority_rule(
-            VALIDATOR_APPLY_EMISSION_IDENT,
-            rule!(require(global_caller(EPOCH_MANAGER))),
-        );
-        authority_rules
->>>>>>> 5cb7492a
     }
 }
 
