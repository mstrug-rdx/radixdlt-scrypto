<<<<<<< HEAD
use crate::errors::{ApplicationError, InterpreterError, RuntimeError};
use crate::kernel::kernel_api::LockFlags;
=======
use crate::errors::{InterpreterError, InvokeError, RuntimeError};
>>>>>>> ba211d17
use crate::kernel::kernel_api::{KernelNodeApi, KernelSubstateApi};
use crate::system::node::RENodeInit;
use crate::types::*;
use radix_engine_interface::api::substate_api::LockFlags;
use radix_engine_interface::api::types::*;
use radix_engine_interface::api::types::{ProofOffset, RENodeId, SubstateOffset};
use radix_engine_interface::api::ClientApi;
use radix_engine_interface::blueprints::resource::*;
use radix_engine_interface::data::ScryptoValue;

#[derive(Debug, Copy, Clone, PartialEq, Eq, PartialOrd, Ord, Hash, ScryptoSbor)]
pub enum LocalRef {
    Bucket(BucketId),
    Vault(VaultId),
}

impl LocalRef {
    pub fn to_re_node_id(&self) -> RENodeId {
        match self {
            LocalRef::Bucket(id) => RENodeId::Bucket(id.clone()),
            LocalRef::Vault(id) => RENodeId::Vault(id.clone()),
        }
    }
}

#[derive(Debug, Clone, PartialEq, Eq, ScryptoSbor)]
pub enum ProofError {
    InvalidRequestData(DecodeError),
    /// Error produced by a resource container.
    ResourceError(ResourceError),
    /// Can't generate zero-amount or empty non-fungible set proofs.
    EmptyProofNotAllowed,
    /// Can't apply a non-fungible operation on fungible proofs.
    NonFungibleOperationNotSupported,
}

#[derive(Debug, Copy, Clone, PartialEq, Eq, ScryptoSbor)]
pub struct ProofInfoSubstate {
    /// The resource address.
    pub resource_address: ResourceAddress,
    /// The resource type.
    pub resource_type: ResourceType,
    /// Whether movement of this proof is restricted.
    pub restricted: bool,
}

impl ProofInfoSubstate {
    pub fn of<Y: KernelSubstateApi>(node_id: RENodeId, api: &mut Y) -> Result<Self, RuntimeError> {
        let handle = api.kernel_lock_substate(
            node_id,
            NodeModuleId::SELF,
            SubstateOffset::Proof(ProofOffset::Info),
            LockFlags::read_only(),
        )?;
        let substate_ref = api.kernel_get_substate_ref(handle)?;
        let info = substate_ref.proof_info().clone();
        api.kernel_drop_lock(handle)?;
        Ok(info)
    }

    pub fn change_to_unrestricted(&mut self) {
        self.restricted = false;
    }

    pub fn change_to_restricted(&mut self) {
        self.restricted = true;
    }
}

#[derive(Debug, Clone)]
pub struct FungibleProof {
    pub total_locked: Decimal,
    /// The supporting containers.
    pub evidence: BTreeMap<LocalRef, Decimal>,
}

impl FungibleProof {
    pub fn new(
        total_locked: Decimal,
        evidence: BTreeMap<LocalRef, Decimal>,
    ) -> Result<FungibleProof, ProofError> {
        if total_locked.is_zero() {
            return Err(ProofError::EmptyProofNotAllowed);
        }

        Ok(Self {
            total_locked,
            evidence,
        })
    }

    pub fn clone_proof<Y: ClientApi<RuntimeError>>(
        &self,
        api: &mut Y,
    ) -> Result<Self, RuntimeError> {
        for (container_id, locked_amount) in &self.evidence {
            api.call_method(
                container_id.to_re_node_id(),
                match container_id {
                    LocalRef::Bucket(_) => BUCKET_LOCK_AMOUNT_IDENT,
                    LocalRef::Vault(_) => VAULT_LOCK_AMOUNT_IDENT,
                },
                scrypto_args!(locked_amount),
            )?;
        }
        Ok(Self {
            total_locked: self.total_locked.clone(),
            evidence: self.evidence.clone(),
        })
    }

    pub fn drop_proof<Y: ClientApi<RuntimeError>>(self, api: &mut Y) -> Result<(), RuntimeError> {
        for (container_id, locked_amount) in &self.evidence {
            api.call_method(
                container_id.to_re_node_id(),
                match container_id {
                    LocalRef::Bucket(_) => BUCKET_UNLOCK_AMOUNT_IDENT,
                    LocalRef::Vault(_) => VAULT_UNLOCK_AMOUNT_IDENT,
                },
                scrypto_args!(locked_amount),
            )?;
        }
        Ok(())
    }

    pub fn amount(&self) -> Decimal {
        self.total_locked
    }
}

#[derive(Debug, Clone)]
pub struct NonFungibleProof {
    /// The total locked amount or non-fungible ids.
    pub total_locked: BTreeSet<NonFungibleLocalId>,
    /// The supporting containers.
    pub evidence: BTreeMap<LocalRef, BTreeSet<NonFungibleLocalId>>,
}

impl NonFungibleProof {
    pub fn new(
        total_locked: BTreeSet<NonFungibleLocalId>,
        evidence: BTreeMap<LocalRef, BTreeSet<NonFungibleLocalId>>,
    ) -> Result<NonFungibleProof, ProofError> {
        if total_locked.is_empty() {
            return Err(ProofError::EmptyProofNotAllowed);
        }

        Ok(Self {
            total_locked,
            evidence,
        })
    }

    pub fn clone_proof<Y: ClientApi<RuntimeError>>(
        &self,
        api: &mut Y,
    ) -> Result<Self, RuntimeError> {
        for (container_id, locked_ids) in &self.evidence {
            api.call_method(
                container_id.to_re_node_id(),
                match container_id {
                    LocalRef::Bucket(_) => BUCKET_LOCK_NON_FUNGIBLES_IDENT,
                    LocalRef::Vault(_) => VAULT_LOCK_NON_FUNGIBLES_IDENT,
                },
                scrypto_args!(locked_ids),
            )?;
        }
        Ok(Self {
            total_locked: self.total_locked.clone(),
            evidence: self.evidence.clone(),
        })
    }

    pub fn drop_proof<Y: ClientApi<RuntimeError>>(self, api: &mut Y) -> Result<(), RuntimeError> {
        for (container_id, locked_ids) in &self.evidence {
            api.call_method(
                container_id.to_re_node_id(),
                match container_id {
                    LocalRef::Bucket(_) => BUCKET_UNLOCK_NON_FUNGIBLES_IDENT,
                    LocalRef::Vault(_) => VAULT_UNLOCK_NON_FUNGIBLES_IDENT,
                },
                scrypto_args!(locked_ids),
            )?;
        }
        Ok(())
    }

    pub fn amount(&self) -> Decimal {
        self.non_fungible_local_ids().len().into()
    }

    pub fn non_fungible_local_ids(&self) -> &BTreeSet<NonFungibleLocalId> {
        &self.total_locked
    }
}

pub struct ProofBlueprint;

impl ProofBlueprint {
    pub(crate) fn clone<Y>(
        receiver: RENodeId,
        input: ScryptoValue,
        api: &mut Y,
    ) -> Result<IndexedScryptoValue, RuntimeError>
    where
        Y: KernelNodeApi + KernelSubstateApi + ClientApi<RuntimeError>,
    {
        // TODO: Remove decode/encode mess
        let _input: ProofCloneInput = scrypto_decode(&scrypto_encode(&input).unwrap())
            .map_err(|_| RuntimeError::InterpreterError(InterpreterError::InvalidInvocation))?;

<<<<<<< HEAD
        let proof_info = ProofInfoSubstate::of(receiver, api)?;
        let node_id = if proof_info.resource_type.is_fungible() {
            let handle = api.kernel_lock_substate(
                receiver,
                NodeModuleId::SELF,
                SubstateOffset::Proof(ProofOffset::Fungible),
                LockFlags::read_only(),
            )?;
            let substate_ref = api.kernel_get_substate_ref(handle)?;
            let proof = substate_ref.fungible_proof().clone();
            let clone = proof.clone_proof(api)?;
            api.kernel_drop_lock(handle)?;

            let node_id = api.kernel_allocate_node_id(RENodeType::Proof)?;
            api.kernel_create_node(
                node_id,
                RENodeInit::FungibleProof(proof_info, clone),
                BTreeMap::new(),
            )?;
            node_id
        } else {
            let handle = api.kernel_lock_substate(
                receiver,
                NodeModuleId::SELF,
                SubstateOffset::Proof(ProofOffset::NonFungible),
                LockFlags::read_only(),
            )?;
            let substate_ref = api.kernel_get_substate_ref(handle)?;
            let proof = substate_ref.non_fungible_proof().clone();
            let clone = proof.clone_proof(api)?;
            api.kernel_drop_lock(handle)?;

            let node_id = api.kernel_allocate_node_id(RENodeType::Proof)?;
            api.kernel_create_node(
                node_id,
                RENodeInit::NonFungibleProof(proof_info, clone),
                BTreeMap::new(),
            )?;
            node_id
        };
=======
        let handle = api.sys_lock_substate(
            receiver,
            SubstateOffset::Proof(ProofOffset::Proof),
            LockFlags::read_only(),
        )?;
        let proof: &ProofSubstate = api.kernel_get_substate_ref(handle)?;
        let cloned_proof = proof.clone();
>>>>>>> ba211d17

        let proof_id = node_id.into();
        Ok(IndexedScryptoValue::from_typed(&Proof(proof_id)))
    }

    pub(crate) fn get_amount<Y>(
        receiver: RENodeId,
        input: ScryptoValue,
        api: &mut Y,
    ) -> Result<IndexedScryptoValue, RuntimeError>
    where
        Y: KernelNodeApi + KernelSubstateApi + ClientApi<RuntimeError>,
    {
        // TODO: Remove decode/encode mess
        let _input: ProofGetAmountInput = scrypto_decode(&scrypto_encode(&input).unwrap())
            .map_err(|_| RuntimeError::InterpreterError(InterpreterError::InvalidInvocation))?;

<<<<<<< HEAD
        let proof_info = ProofInfoSubstate::of(receiver, api)?;
        let amount = if proof_info.resource_type.is_fungible() {
            let handle = api.kernel_lock_substate(
                receiver,
                NodeModuleId::SELF,
                SubstateOffset::Proof(ProofOffset::Fungible),
                LockFlags::read_only(),
            )?;
            let substate_ref = api.kernel_get_substate_ref(handle)?;
            let amount = substate_ref.fungible_proof().amount();
            api.kernel_drop_lock(handle)?;
            amount
        } else {
            let handle = api.kernel_lock_substate(
                receiver,
                NodeModuleId::SELF,
                SubstateOffset::Proof(ProofOffset::NonFungible),
                LockFlags::read_only(),
            )?;
            let substate_ref = api.kernel_get_substate_ref(handle)?;
            let amount = substate_ref.non_fungible_proof().amount();
            api.kernel_drop_lock(handle)?;
            amount
        };
        Ok(IndexedScryptoValue::from_typed(&amount))
=======
        let handle = api.sys_lock_substate(
            receiver,
            SubstateOffset::Proof(ProofOffset::Proof),
            LockFlags::read_only(),
        )?;
        let proof: &ProofSubstate = api.kernel_get_substate_ref(handle)?;
        Ok(IndexedScryptoValue::from_typed(&proof.total_amount()))
>>>>>>> ba211d17
    }

    pub(crate) fn get_non_fungible_local_ids<Y>(
        receiver: RENodeId,
        input: ScryptoValue,
        api: &mut Y,
    ) -> Result<IndexedScryptoValue, RuntimeError>
    where
        Y: KernelNodeApi + KernelSubstateApi + ClientApi<RuntimeError>,
    {
        // TODO: Remove decode/encode mess
        let _input: ProofGetNonFungibleLocalIdsInput =
            scrypto_decode(&scrypto_encode(&input).unwrap())
                .map_err(|_| RuntimeError::InterpreterError(InterpreterError::InvalidInvocation))?;

<<<<<<< HEAD
        let proof_info = ProofInfoSubstate::of(receiver, api)?;
        if proof_info.resource_type.is_fungible() {
            Err(RuntimeError::ApplicationError(
                ApplicationError::ProofError(ProofError::NonFungibleOperationNotSupported),
            ))
        } else {
            let handle = api.kernel_lock_substate(
                receiver,
                NodeModuleId::SELF,
                SubstateOffset::Proof(ProofOffset::NonFungible),
                LockFlags::read_only(),
            )?;
            let substate_ref = api.kernel_get_substate_ref(handle)?;
            let ids = substate_ref
                .non_fungible_proof()
                .non_fungible_local_ids()
                .clone();
            api.kernel_drop_lock(handle)?;
            Ok(IndexedScryptoValue::from_typed(&ids))
        }
=======
        let handle = api.sys_lock_substate(
            receiver,
            SubstateOffset::Proof(ProofOffset::Proof),
            LockFlags::read_only(),
        )?;
        let proof: &ProofSubstate = api.kernel_get_substate_ref(handle)?;
        let ids = proof.total_ids()?;
        Ok(IndexedScryptoValue::from_typed(&ids))
>>>>>>> ba211d17
    }

    pub(crate) fn get_resource_address<Y>(
        receiver: RENodeId,
        input: ScryptoValue,
        api: &mut Y,
    ) -> Result<IndexedScryptoValue, RuntimeError>
    where
        Y: KernelNodeApi + KernelSubstateApi + ClientApi<RuntimeError>,
    {
        // TODO: Remove decode/encode mess
        let _input: ProofGetResourceAddressInput = scrypto_decode(&scrypto_encode(&input).unwrap())
            .map_err(|_| RuntimeError::InterpreterError(InterpreterError::InvalidInvocation))?;

<<<<<<< HEAD
        let proof_info = ProofInfoSubstate::of(receiver, api)?;
        Ok(IndexedScryptoValue::from_typed(
            &proof_info.resource_address,
        ))
=======
        let handle = api.sys_lock_substate(
            receiver,
            SubstateOffset::Proof(ProofOffset::Proof),
            LockFlags::read_only(),
        )?;
        let proof: &ProofSubstate = api.kernel_get_substate_ref(handle)?;
        Ok(IndexedScryptoValue::from_typed(&proof.resource_address))
>>>>>>> ba211d17
    }
}<|MERGE_RESOLUTION|>--- conflicted
+++ resolved
@@ -1,9 +1,4 @@
-<<<<<<< HEAD
 use crate::errors::{ApplicationError, InterpreterError, RuntimeError};
-use crate::kernel::kernel_api::LockFlags;
-=======
-use crate::errors::{InterpreterError, InvokeError, RuntimeError};
->>>>>>> ba211d17
 use crate::kernel::kernel_api::{KernelNodeApi, KernelSubstateApi};
 use crate::system::node::RENodeInit;
 use crate::types::*;
@@ -58,8 +53,8 @@
             SubstateOffset::Proof(ProofOffset::Info),
             LockFlags::read_only(),
         )?;
-        let substate_ref = api.kernel_get_substate_ref(handle)?;
-        let info = substate_ref.proof_info().clone();
+        let substate_ref: &ProofInfoSubstate = api.kernel_get_substate_ref(handle)?;
+        let info = substate_ref.clone();
         api.kernel_drop_lock(handle)?;
         Ok(info)
     }
@@ -215,7 +210,6 @@
         let _input: ProofCloneInput = scrypto_decode(&scrypto_encode(&input).unwrap())
             .map_err(|_| RuntimeError::InterpreterError(InterpreterError::InvalidInvocation))?;
 
-<<<<<<< HEAD
         let proof_info = ProofInfoSubstate::of(receiver, api)?;
         let node_id = if proof_info.resource_type.is_fungible() {
             let handle = api.kernel_lock_substate(
@@ -224,8 +218,8 @@
                 SubstateOffset::Proof(ProofOffset::Fungible),
                 LockFlags::read_only(),
             )?;
-            let substate_ref = api.kernel_get_substate_ref(handle)?;
-            let proof = substate_ref.fungible_proof().clone();
+            let substate_ref: &FungibleProof = api.kernel_get_substate_ref(handle)?;
+            let proof = substate_ref.clone();
             let clone = proof.clone_proof(api)?;
             api.kernel_drop_lock(handle)?;
 
@@ -243,8 +237,8 @@
                 SubstateOffset::Proof(ProofOffset::NonFungible),
                 LockFlags::read_only(),
             )?;
-            let substate_ref = api.kernel_get_substate_ref(handle)?;
-            let proof = substate_ref.non_fungible_proof().clone();
+            let substate_ref: &NonFungibleProof = api.kernel_get_substate_ref(handle)?;
+            let proof = substate_ref.clone();
             let clone = proof.clone_proof(api)?;
             api.kernel_drop_lock(handle)?;
 
@@ -256,15 +250,6 @@
             )?;
             node_id
         };
-=======
-        let handle = api.sys_lock_substate(
-            receiver,
-            SubstateOffset::Proof(ProofOffset::Proof),
-            LockFlags::read_only(),
-        )?;
-        let proof: &ProofSubstate = api.kernel_get_substate_ref(handle)?;
-        let cloned_proof = proof.clone();
->>>>>>> ba211d17
 
         let proof_id = node_id.into();
         Ok(IndexedScryptoValue::from_typed(&Proof(proof_id)))
@@ -282,7 +267,6 @@
         let _input: ProofGetAmountInput = scrypto_decode(&scrypto_encode(&input).unwrap())
             .map_err(|_| RuntimeError::InterpreterError(InterpreterError::InvalidInvocation))?;
 
-<<<<<<< HEAD
         let proof_info = ProofInfoSubstate::of(receiver, api)?;
         let amount = if proof_info.resource_type.is_fungible() {
             let handle = api.kernel_lock_substate(
@@ -291,8 +275,8 @@
                 SubstateOffset::Proof(ProofOffset::Fungible),
                 LockFlags::read_only(),
             )?;
-            let substate_ref = api.kernel_get_substate_ref(handle)?;
-            let amount = substate_ref.fungible_proof().amount();
+            let substate_ref: &FungibleProof = api.kernel_get_substate_ref(handle)?;
+            let amount = substate_ref.amount();
             api.kernel_drop_lock(handle)?;
             amount
         } else {
@@ -302,21 +286,12 @@
                 SubstateOffset::Proof(ProofOffset::NonFungible),
                 LockFlags::read_only(),
             )?;
-            let substate_ref = api.kernel_get_substate_ref(handle)?;
-            let amount = substate_ref.non_fungible_proof().amount();
+            let substate_ref: &NonFungibleProof = api.kernel_get_substate_ref(handle)?;
+            let amount = substate_ref.amount();
             api.kernel_drop_lock(handle)?;
             amount
         };
         Ok(IndexedScryptoValue::from_typed(&amount))
-=======
-        let handle = api.sys_lock_substate(
-            receiver,
-            SubstateOffset::Proof(ProofOffset::Proof),
-            LockFlags::read_only(),
-        )?;
-        let proof: &ProofSubstate = api.kernel_get_substate_ref(handle)?;
-        Ok(IndexedScryptoValue::from_typed(&proof.total_amount()))
->>>>>>> ba211d17
     }
 
     pub(crate) fn get_non_fungible_local_ids<Y>(
@@ -332,7 +307,6 @@
             scrypto_decode(&scrypto_encode(&input).unwrap())
                 .map_err(|_| RuntimeError::InterpreterError(InterpreterError::InvalidInvocation))?;
 
-<<<<<<< HEAD
         let proof_info = ProofInfoSubstate::of(receiver, api)?;
         if proof_info.resource_type.is_fungible() {
             Err(RuntimeError::ApplicationError(
@@ -345,24 +319,11 @@
                 SubstateOffset::Proof(ProofOffset::NonFungible),
                 LockFlags::read_only(),
             )?;
-            let substate_ref = api.kernel_get_substate_ref(handle)?;
-            let ids = substate_ref
-                .non_fungible_proof()
-                .non_fungible_local_ids()
-                .clone();
+            let substate_ref: &NonFungibleProof = api.kernel_get_substate_ref(handle)?;
+            let ids = substate_ref.non_fungible_local_ids().clone();
             api.kernel_drop_lock(handle)?;
             Ok(IndexedScryptoValue::from_typed(&ids))
         }
-=======
-        let handle = api.sys_lock_substate(
-            receiver,
-            SubstateOffset::Proof(ProofOffset::Proof),
-            LockFlags::read_only(),
-        )?;
-        let proof: &ProofSubstate = api.kernel_get_substate_ref(handle)?;
-        let ids = proof.total_ids()?;
-        Ok(IndexedScryptoValue::from_typed(&ids))
->>>>>>> ba211d17
     }
 
     pub(crate) fn get_resource_address<Y>(
@@ -377,19 +338,9 @@
         let _input: ProofGetResourceAddressInput = scrypto_decode(&scrypto_encode(&input).unwrap())
             .map_err(|_| RuntimeError::InterpreterError(InterpreterError::InvalidInvocation))?;
 
-<<<<<<< HEAD
         let proof_info = ProofInfoSubstate::of(receiver, api)?;
         Ok(IndexedScryptoValue::from_typed(
             &proof_info.resource_address,
         ))
-=======
-        let handle = api.sys_lock_substate(
-            receiver,
-            SubstateOffset::Proof(ProofOffset::Proof),
-            LockFlags::read_only(),
-        )?;
-        let proof: &ProofSubstate = api.kernel_get_substate_ref(handle)?;
-        Ok(IndexedScryptoValue::from_typed(&proof.resource_address))
->>>>>>> ba211d17
     }
 }