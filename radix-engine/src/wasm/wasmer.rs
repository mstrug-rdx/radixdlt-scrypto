--- conflicted
+++ resolved
@@ -235,39 +235,7 @@
             Ok(buffer.0)
         }
 
-<<<<<<< HEAD
-        pub fn new_package(
-            env: &WasmerInstanceEnv,
-            code_ptr: u32,
-            code_len: u32,
-            schema_ptr: u32,
-            schema_len: u32,
-            access_rules_ptr: u32,
-            access_rules_len: u32,
-            royalty_config_ptr: u32,
-            royalty_config_len: u32,
-            metadata_ptr: u32,
-            metadata_len: u32,
-        ) -> Result<u64, RuntimeError> {
-            let (instance, runtime) = grab_runtime!(env);
-
-            let buffer = runtime
-                .new_package(
-                    read_memory(&instance, code_ptr, code_len)?,
-                    read_memory(&instance, schema_ptr, schema_len)?,
-                    read_memory(&instance, access_rules_ptr, access_rules_len)?,
-                    read_memory(&instance, royalty_config_ptr, royalty_config_len)?,
-                    read_memory(&instance, metadata_ptr, metadata_len)?,
-                )
-                .map_err(|e| RuntimeError::user(Box::new(e)))?;
-
-            Ok(buffer.0)
-        }
-
-        pub fn new_component(
-=======
         pub fn new_object(
->>>>>>> a2cc0249
             env: &WasmerInstanceEnv,
             blueprint_ident_ptr: u32,
             blueprint_ident_len: u32,
