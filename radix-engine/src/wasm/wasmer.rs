--- conflicted
+++ resolved
@@ -299,10 +299,8 @@
         ) -> Result<u64, RuntimeError> {
             let (instance, runtime) = grab_runtime!(env);
 
-            let component_id = read_memory(&instance, component_id_ptr, component_id_len)?;
-
-            let buffer = runtime
-                .globalize_component(component_id)
+            let buffer = runtime
+                .globalize_component(read_memory(&instance, component_id_ptr, component_id_len)?)
                 .map_err(|e| RuntimeError::user(Box::new(e)))?;
 
             Ok(buffer.0)
@@ -432,14 +430,10 @@
                 CALL_METHOD_FUNCTION_NAME => Function::new_native_with_env(self.module.store(), env.clone(), call_method),
                 CALL_FUNCTION_FUNCTION_NAME => Function::new_native_with_env(self.module.store(), env.clone(), call_function),
                 CALL_NATIVE_FUNCTION_NAME => Function::new_native_with_env(self.module.store(), env.clone(), call_native),
-<<<<<<< HEAD
                 NEW_PACKAGE_FUNCTION_NAME => Function::new_native_with_env(self.module.store(), env.clone(), new_package),
                 NEW_COMPONENT_FUNCTION_NAME => Function::new_native_with_env(self.module.store(), env.clone(), new_component),
                 GLOBALIZE_COMPONENT_FUNCTION_NAME => Function::new_native_with_env(self.module.store(), env.clone(), globalize_component),
                 NEW_KEY_VALUE_STORE_FUNCTION_NAME => Function::new_native_with_env(self.module.store(), env.clone(), new_key_value_store),
-=======
-                CREATE_NODE_FUNCTION_NAME => Function::new_native_with_env(self.module.store(), env.clone(), create_node),
->>>>>>> bd5d59a4
                 GET_VISIBLE_NODES_FUNCTION_NAME => Function::new_native_with_env(self.module.store(), env.clone(), get_visible_nodes),
                 DROP_NODE_FUNCTION_NAME => Function::new_native_with_env(self.module.store(), env.clone(), drop_node),
                 LOCK_SUBSTATE_FUNCTION_NAME => Function::new_native_with_env(self.module.store(), env.clone(), lock_substate),
