#[rustfmt::skip]
pub mod test_runner;

use crate::test_runner::TestRunner;
use radix_engine::engine::RuntimeError;
<<<<<<< HEAD
use radix_engine::ledger::InMemorySubstateStore;
use radix_engine::wasm::default_wasm_engine;
use scrypto::prelude::*;
use scrypto::to_struct;
=======
use scrypto::call_data;
use scrypto::prelude::*;
use transaction::builder::ManifestBuilder;
>>>>>>> 0dba6fd9

#[test]
fn test_package() {
    let mut test_runner = TestRunner::new(true);
    let package = test_runner.publish_package("component");

<<<<<<< HEAD
    let transaction1 = test_runner
        .new_transaction_builder()
        .call_function(package, "PackageTest", "publish", to_struct!())
        .build(test_runner.get_nonce([]))
        .sign([]);
    let receipt1 = test_runner.validate_and_execute(&transaction1);
=======
    let manifest1 = ManifestBuilder::new()
        .call_function(package, "PackageTest", call_data!(publish()))
        .build();
    let receipt1 = test_runner.execute_manifest(manifest1, vec![]);
>>>>>>> 0dba6fd9
    assert!(receipt1.result.is_ok());
}

#[test]
fn test_component() {
    let mut test_runner = TestRunner::new(true);
    let (public_key, _, account) = test_runner.new_account();
    let package = test_runner.publish_package("component");

    // Create component
<<<<<<< HEAD
    let transaction1 = test_runner
        .new_transaction_builder()
        .call_function(package, "ComponentTest", "create_component", to_struct!())
        .build(test_runner.get_nonce([]))
        .sign([]);
    let receipt1 = test_runner.validate_and_execute(&transaction1);
=======
    let manifest1 = ManifestBuilder::new()
        .call_function(package, "ComponentTest", call_data!(create_component()))
        .build();
    let receipt1 = test_runner.execute_manifest(manifest1, vec![]);
>>>>>>> 0dba6fd9
    assert!(receipt1.result.is_ok());

    // Find the component address from receipt
    let component = receipt1.new_component_addresses[0];

    // Call functions & methods
    let manifest2 = ManifestBuilder::new()
        .call_function(
            package,
            "ComponentTest",
            "get_component_info",
            to_struct!(component),
        )
        .call_method(component, "get_component_state", to_struct!())
        .call_method(component, "put_component_state", to_struct!())
        .call_method_with_all_resources(account, "deposit_batch")
        .build();
    let receipt2 = test_runner.execute_manifest(manifest2, vec![public_key]);
    receipt2.result.expect("Should be okay.");
}

#[test]
fn invalid_blueprint_name_should_cause_error() {
    // Arrange
    let mut test_runner = TestRunner::new(true);
    let package_address = test_runner.publish_package("component");

    // Act
    let manifest = ManifestBuilder::new()
        .call_function(
            package_address,
            "NonExistentBlueprint",
            "create_component",
            to_struct!(),
        )
        .build();
    let receipt = test_runner.execute_manifest(manifest, vec![]);

    // Assert
    let error = receipt.result.expect_err("Should be an error.");
    assert_eq!(
        error,
        RuntimeError::BlueprintNotFound(package_address, "NonExistentBlueprint".to_string())
    );
}

#[test]
fn reentrancy_should_not_be_possible() {
    // Arrange
    let mut test_runner = TestRunner::new(true);
    let package_address = test_runner.publish_package("component");
<<<<<<< HEAD
    let transaction = test_runner
        .new_transaction_builder()
        .call_function(package_address, "ReentrantComponent", "new", to_struct!())
        .build(test_runner.get_nonce([]))
        .sign([]);
    let receipt = test_runner.validate_and_execute(&transaction);
=======
    let manifest = ManifestBuilder::new()
        .call_function(package_address, "ReentrantComponent", call_data!(new()))
        .build();
    let receipt = test_runner.execute_manifest(manifest, vec![]);
>>>>>>> 0dba6fd9
    receipt.result.expect("Should be okay");
    let component_address = receipt.new_component_addresses[0];

    // Act
<<<<<<< HEAD
    let transaction = test_runner
        .new_transaction_builder()
        .call_method(component_address, "call_self", to_struct!())
        .build(test_runner.get_nonce([]))
        .sign([]);
    let receipt = test_runner.validate_and_execute(&transaction);
=======
    let manifest = ManifestBuilder::new()
        .call_method(component_address, call_data!(call_self()))
        .build();
    let receipt = test_runner.execute_manifest(manifest, vec![]);
>>>>>>> 0dba6fd9

    // Assert
    let error = receipt.result.expect_err("Should be an error.");
    assert_eq!(error, RuntimeError::ComponentReentrancy(component_address))
}

#[test]
fn missing_component_address_should_cause_error() {
    // Arrange
    let mut test_runner = TestRunner::new(true);
    let _ = test_runner.publish_package("component");
    let component_address =
        ComponentAddress::from_str("0200000000000000000000000000000000000000000000deadbeef")
            .unwrap();

    // Act
<<<<<<< HEAD
    let transaction = test_runner
        .new_transaction_builder()
        .call_method(component_address, "get_component_state", to_struct!())
        .build(test_runner.get_nonce([]))
        .sign([]);
    let receipt = test_runner.validate_and_execute(&transaction);
=======
    let manifest = ManifestBuilder::new()
        .call_method(component_address, call_data!(get_component_state()))
        .build();
    let receipt = test_runner.execute_manifest(manifest, vec![]);
>>>>>>> 0dba6fd9

    // Assert
    let error = receipt.result.expect_err("Should be an error.");
    assert_eq!(error, RuntimeError::ComponentNotFound(component_address));
}<|MERGE_RESOLUTION|>--- conflicted
+++ resolved
@@ -3,35 +3,19 @@
 
 use crate::test_runner::TestRunner;
 use radix_engine::engine::RuntimeError;
-<<<<<<< HEAD
-use radix_engine::ledger::InMemorySubstateStore;
-use radix_engine::wasm::default_wasm_engine;
 use scrypto::prelude::*;
 use scrypto::to_struct;
-=======
-use scrypto::call_data;
-use scrypto::prelude::*;
 use transaction::builder::ManifestBuilder;
->>>>>>> 0dba6fd9
 
 #[test]
 fn test_package() {
     let mut test_runner = TestRunner::new(true);
     let package = test_runner.publish_package("component");
 
-<<<<<<< HEAD
-    let transaction1 = test_runner
-        .new_transaction_builder()
+    let manifest1 = ManifestBuilder::new()
         .call_function(package, "PackageTest", "publish", to_struct!())
-        .build(test_runner.get_nonce([]))
-        .sign([]);
-    let receipt1 = test_runner.validate_and_execute(&transaction1);
-=======
-    let manifest1 = ManifestBuilder::new()
-        .call_function(package, "PackageTest", call_data!(publish()))
         .build();
     let receipt1 = test_runner.execute_manifest(manifest1, vec![]);
->>>>>>> 0dba6fd9
     assert!(receipt1.result.is_ok());
 }
 
@@ -42,19 +26,10 @@
     let package = test_runner.publish_package("component");
 
     // Create component
-<<<<<<< HEAD
-    let transaction1 = test_runner
-        .new_transaction_builder()
+    let manifest1 = ManifestBuilder::new()
         .call_function(package, "ComponentTest", "create_component", to_struct!())
-        .build(test_runner.get_nonce([]))
-        .sign([]);
-    let receipt1 = test_runner.validate_and_execute(&transaction1);
-=======
-    let manifest1 = ManifestBuilder::new()
-        .call_function(package, "ComponentTest", call_data!(create_component()))
         .build();
     let receipt1 = test_runner.execute_manifest(manifest1, vec![]);
->>>>>>> 0dba6fd9
     assert!(receipt1.result.is_ok());
 
     // Find the component address from receipt
@@ -106,36 +81,18 @@
     // Arrange
     let mut test_runner = TestRunner::new(true);
     let package_address = test_runner.publish_package("component");
-<<<<<<< HEAD
-    let transaction = test_runner
-        .new_transaction_builder()
+    let manifest = ManifestBuilder::new()
         .call_function(package_address, "ReentrantComponent", "new", to_struct!())
-        .build(test_runner.get_nonce([]))
-        .sign([]);
-    let receipt = test_runner.validate_and_execute(&transaction);
-=======
-    let manifest = ManifestBuilder::new()
-        .call_function(package_address, "ReentrantComponent", call_data!(new()))
         .build();
     let receipt = test_runner.execute_manifest(manifest, vec![]);
->>>>>>> 0dba6fd9
     receipt.result.expect("Should be okay");
     let component_address = receipt.new_component_addresses[0];
 
     // Act
-<<<<<<< HEAD
-    let transaction = test_runner
-        .new_transaction_builder()
+    let manifest = ManifestBuilder::new()
         .call_method(component_address, "call_self", to_struct!())
-        .build(test_runner.get_nonce([]))
-        .sign([]);
-    let receipt = test_runner.validate_and_execute(&transaction);
-=======
-    let manifest = ManifestBuilder::new()
-        .call_method(component_address, call_data!(call_self()))
         .build();
     let receipt = test_runner.execute_manifest(manifest, vec![]);
->>>>>>> 0dba6fd9
 
     // Assert
     let error = receipt.result.expect_err("Should be an error.");
@@ -152,19 +109,10 @@
             .unwrap();
 
     // Act
-<<<<<<< HEAD
-    let transaction = test_runner
-        .new_transaction_builder()
+    let manifest = ManifestBuilder::new()
         .call_method(component_address, "get_component_state", to_struct!())
-        .build(test_runner.get_nonce([]))
-        .sign([]);
-    let receipt = test_runner.validate_and_execute(&transaction);
-=======
-    let manifest = ManifestBuilder::new()
-        .call_method(component_address, call_data!(get_component_state()))
         .build();
     let receipt = test_runner.execute_manifest(manifest, vec![]);
->>>>>>> 0dba6fd9
 
     // Assert
     let error = receipt.result.expect_err("Should be an error.");
