use radix_engine::engine::ScryptoInterpreter;
use radix_engine::ledger::TypedInMemorySubstateStore;
use radix_engine::state_manager::StagedSubstateStoreManager;
use radix_engine::transaction::{
    execute_and_commit_transaction, ExecutionConfig, FeeReserveConfig, TransactionReceipt,
};
use radix_engine::types::*;
use radix_engine::wasm::WasmEngine;
use radix_engine_constants::DEFAULT_COST_UNIT_LIMIT;
use radix_engine_interface::core::NetworkDefinition;
use radix_engine_interface::data::*;
use radix_engine_interface::model::FromPublicKey;
use scrypto_unit::*;
use transaction::builder::ManifestBuilder;
use transaction::model::*;

fn self_transfer_txn(account: ComponentAddress, amount: Decimal) -> TransactionManifest {
    ManifestBuilder::new(&NetworkDefinition::simulator())
        .lock_fee(account, 10.into())
        .withdraw_from_account_by_amount(account, amount, RADIX_TOKEN)
        .call_method(
            account,
            "deposit_batch",
            args!(Expression::entire_worktop()),
        )
        .build()
}

#[test]
fn batched_executions_should_result_in_the_same_result() {
    // Arrange
    // These runners should mirror each other
    let mut test_runner0 = TestRunner::new(true);
    let (public_key, _, account) = test_runner0.new_allocated_account();
    let mut manifests = Vec::<(TransactionManifest, Vec<NonFungibleAddress>, u64)>::new();
    for i in 0u64..10u64 {
        let manifest = self_transfer_txn(account, Decimal::from(i));
        manifests.push((
            manifest,
            vec![NonFungibleAddress::from_public_key(&public_key)],
            i,
        ));
    }

    let mut test_runner1 = TestRunner::new(true);
    let _ = test_runner1.new_allocated_account();
    let mut test_runner2 = TestRunner::new(true);
    let _ = test_runner2.new_allocated_account();
    let mut test_runner3 = TestRunner::new(true);
    let _ = test_runner3.new_allocated_account();
    let mut test_runner4 = TestRunner::new(true);
    let _ = test_runner4.new_allocated_account();

    // Act

    // Test Runner 0: One by One
    for each in &manifests {
        let (mut manager, scrypto_interpreter) = test_runner0.new_staged_substate_store_manager();
        execute_and_commit_manifests(&mut manager, scrypto_interpreter, 0, vec![each.clone()]);
    }

    // Test Runner 1: Batch
<<<<<<< HEAD
    test_runner1.execute_manifest_batch_and_merge(manifests.clone(), DEFAULT_COST_UNIT_LIMIT);

    // Test Runner 2: Multi-batch, Single-commit
    let (batch0, batch1) = manifests.split_at(5);
    let node_id0 = test_runner2.create_child_node(0);
    test_runner2.execute_manifest_batch(node_id0, batch0.to_vec(), DEFAULT_COST_UNIT_LIMIT);
    let node_id1 = test_runner2.create_child_node(node_id0);
    test_runner2.execute_manifest_batch(node_id1, batch1.to_vec(), DEFAULT_COST_UNIT_LIMIT);
    test_runner2.merge_node(node_id1);

    // Test Runner 3: Multi-batch, Multi-commit
    let (batch0, batch1) = manifests.split_at(5);
    let node_id0 = test_runner3.create_child_node(0);
    test_runner3.execute_manifest_batch(node_id0, batch0.to_vec(), DEFAULT_COST_UNIT_LIMIT);
    let node_id1 = test_runner3.create_child_node(node_id0);
    test_runner3.execute_manifest_batch(node_id1, batch1.to_vec(), DEFAULT_COST_UNIT_LIMIT);
    test_runner3.merge_node(node_id0);
    test_runner3.merge_node(node_id1);

    // Test Runner 3: Multi-batch, Fork, Single-commit
    let (batch0, batch1) = manifests.split_at(5);
    let node_id0 = test_runner4.create_child_node(0);
    test_runner4.execute_manifest_batch(node_id0, batch0.to_vec(), DEFAULT_COST_UNIT_LIMIT);
    let node_id1 = test_runner4.create_child_node(node_id0);
    test_runner4.execute_manifest_batch(node_id1, batch1.to_vec(), DEFAULT_COST_UNIT_LIMIT);
    let fork_id = test_runner4.create_child_node(node_id0);
    test_runner4.execute_manifest_batch(fork_id, manifests.clone(), DEFAULT_COST_UNIT_LIMIT);
    let fork_child_id = test_runner4.create_child_node(fork_id);
    test_runner4.execute_manifest_batch(fork_child_id, manifests.clone(), DEFAULT_COST_UNIT_LIMIT);
    test_runner4.merge_node(node_id1);
=======
    let (mut manager, scrypto_interpreter) = test_runner1.new_staged_substate_store_manager();
    execute_and_commit_manifests(&mut manager, scrypto_interpreter, 0, manifests.clone());

    // Test Runner 2: Multi-batch, Single-commit
    let (batch0, batch1) = manifests.split_at(5);
    let (mut manager, scrypto_interpreter) = test_runner2.new_staged_substate_store_manager();
    let node_id0 = manager.new_child_node(0);
    execute_and_commit_manifests(&mut manager, scrypto_interpreter, node_id0, batch0.to_vec());
    let node_id1 = manager.new_child_node(node_id0);
    execute_and_commit_manifests(&mut manager, scrypto_interpreter, node_id1, batch1.to_vec());
    manager.merge_to_parent(node_id1);

    // Test Runner 3: Multi-batch, Multi-commit
    let (batch0, batch1) = manifests.split_at(5);
    let (mut manager, scrypto_interpreter) = test_runner3.new_staged_substate_store_manager();
    let node_id0 = manager.new_child_node(0);
    execute_and_commit_manifests(&mut manager, scrypto_interpreter, node_id0, batch0.to_vec());
    let node_id1 = manager.new_child_node(node_id0);
    execute_and_commit_manifests(&mut manager, scrypto_interpreter, node_id1, batch1.to_vec());
    manager.merge_to_parent(node_id0);
    manager.merge_to_parent(node_id1);

    // Test Runner 3: Multi-batch, Fork, Single-commit
    let (batch0, batch1) = manifests.split_at(5);
    let (mut manager, scrypto_interpreter) = test_runner4.new_staged_substate_store_manager();
    let node_id0 = manager.new_child_node(0);
    execute_and_commit_manifests(&mut manager, scrypto_interpreter, node_id0, batch0.to_vec());
    let node_id1 = manager.new_child_node(node_id0);
    execute_and_commit_manifests(&mut manager, scrypto_interpreter, node_id1, batch1.to_vec());
    let fork_id = manager.new_child_node(node_id0);
    execute_and_commit_manifests(
        &mut manager,
        scrypto_interpreter,
        fork_id,
        manifests.clone(),
    );
    let fork_child_id = manager.new_child_node(fork_id);
    execute_and_commit_manifests(
        &mut manager,
        scrypto_interpreter,
        fork_child_id,
        manifests.clone(),
    );
    manager.merge_to_parent(node_id1);
>>>>>>> fdb555a2

    // Assert
    assert_eq!(test_runner0.substate_store(), test_runner1.substate_store());
    assert_eq!(test_runner1.substate_store(), test_runner2.substate_store());
    assert_eq!(test_runner2.substate_store(), test_runner3.substate_store());
    assert_eq!(test_runner3.substate_store(), test_runner4.substate_store());
}

pub fn execute_and_commit_manifests<W: WasmEngine>(
    manager: &mut StagedSubstateStoreManager<TypedInMemorySubstateStore>,
    scrypto_interpreter: &ScryptoInterpreter<W>,
    node_id: u64,
    manifests: Vec<(TransactionManifest, Vec<NonFungibleAddress>, u64)>,
) -> Vec<TransactionReceipt> {
    if node_id == 0 {
        let staged = manager.get_root_store();
        manifests
            .into_iter()
            .map(|(manifest, initial_proofs, nonce)| {
                let transaction = TestTransaction::new(manifest, nonce, DEFAULT_COST_UNIT_LIMIT);
                let executable = transaction.get_executable(initial_proofs);
                execute_and_commit_transaction(
                    staged,
                    scrypto_interpreter,
                    &FeeReserveConfig::default(),
                    &ExecutionConfig::default(),
                    &executable,
                )
            })
            .collect()
    } else {
        let mut staged = manager.get_output_store(node_id);
        manifests
            .into_iter()
            .map(|(manifest, initial_proofs, nonce)| {
                let transaction = TestTransaction::new(manifest, nonce, DEFAULT_COST_UNIT_LIMIT);
                let executable = transaction.get_executable(initial_proofs);
                execute_and_commit_transaction(
                    &mut staged,
                    scrypto_interpreter,
                    &FeeReserveConfig::default(),
                    &ExecutionConfig::default(),
                    &executable,
                )
            })
            .collect()
    }
}<|MERGE_RESOLUTION|>--- conflicted
+++ resolved
@@ -60,38 +60,6 @@
     }
 
     // Test Runner 1: Batch
-<<<<<<< HEAD
-    test_runner1.execute_manifest_batch_and_merge(manifests.clone(), DEFAULT_COST_UNIT_LIMIT);
-
-    // Test Runner 2: Multi-batch, Single-commit
-    let (batch0, batch1) = manifests.split_at(5);
-    let node_id0 = test_runner2.create_child_node(0);
-    test_runner2.execute_manifest_batch(node_id0, batch0.to_vec(), DEFAULT_COST_UNIT_LIMIT);
-    let node_id1 = test_runner2.create_child_node(node_id0);
-    test_runner2.execute_manifest_batch(node_id1, batch1.to_vec(), DEFAULT_COST_UNIT_LIMIT);
-    test_runner2.merge_node(node_id1);
-
-    // Test Runner 3: Multi-batch, Multi-commit
-    let (batch0, batch1) = manifests.split_at(5);
-    let node_id0 = test_runner3.create_child_node(0);
-    test_runner3.execute_manifest_batch(node_id0, batch0.to_vec(), DEFAULT_COST_UNIT_LIMIT);
-    let node_id1 = test_runner3.create_child_node(node_id0);
-    test_runner3.execute_manifest_batch(node_id1, batch1.to_vec(), DEFAULT_COST_UNIT_LIMIT);
-    test_runner3.merge_node(node_id0);
-    test_runner3.merge_node(node_id1);
-
-    // Test Runner 3: Multi-batch, Fork, Single-commit
-    let (batch0, batch1) = manifests.split_at(5);
-    let node_id0 = test_runner4.create_child_node(0);
-    test_runner4.execute_manifest_batch(node_id0, batch0.to_vec(), DEFAULT_COST_UNIT_LIMIT);
-    let node_id1 = test_runner4.create_child_node(node_id0);
-    test_runner4.execute_manifest_batch(node_id1, batch1.to_vec(), DEFAULT_COST_UNIT_LIMIT);
-    let fork_id = test_runner4.create_child_node(node_id0);
-    test_runner4.execute_manifest_batch(fork_id, manifests.clone(), DEFAULT_COST_UNIT_LIMIT);
-    let fork_child_id = test_runner4.create_child_node(fork_id);
-    test_runner4.execute_manifest_batch(fork_child_id, manifests.clone(), DEFAULT_COST_UNIT_LIMIT);
-    test_runner4.merge_node(node_id1);
-=======
     let (mut manager, scrypto_interpreter) = test_runner1.new_staged_substate_store_manager();
     execute_and_commit_manifests(&mut manager, scrypto_interpreter, 0, manifests.clone());
 
@@ -136,7 +104,6 @@
         manifests.clone(),
     );
     manager.merge_to_parent(node_id1);
->>>>>>> fdb555a2
 
     // Assert
     assert_eq!(test_runner0.substate_store(), test_runner1.substate_store());
