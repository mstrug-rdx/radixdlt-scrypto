use scrypto::prelude::*;

// Welcome to MutualFund!
//
// Start earning today by converting your XRD into liquidity.
//
// For every 1 XRD invested,
// 1. We immediately convert 0.75 XRD into SNX
// 2. All SNX will be staked into a Synthetic Pool
// 3. We mint Synthetic TESLA token a 1000% collateralization ratio
// 4. The minted sTELSA and 0.25 XRD will be added to a sTESLA/XRD swap pool owned by us (with change returned to you)
// 5. Based on your contribution (in dollar amount), we issue MutualFund share tokens which allow you to redeem underlying assets and claim dividends.

import! {
r#"
{
    "package": "014eb598fe6ed7df56a5f02950df2d7b08530d9d1081f05a6398f9",
    "name": "PriceOracle",
    "functions": [
        {
            "name": "instantiate_oracle",
            "inputs": [
                {
                    "type": "U32"
                }
            ],
            "output": {
                "type": "Tuple",
                "elements": [
                    {
                        "type": "Custom",
                        "name": "Bucket",
                        "generics": []
                    },
                    {
                        "type": "Custom",
                        "name": "ComponentRef",
                        "generics": []
                    }
                ]
            }
        }
    ],
    "methods": [
        {
            "name": "get_price",
            "mutability": "Immutable",
            "inputs": [
                {
                    "type": "Custom",
                    "name": "ResourceDefRef",
                    "generics": []
                },
                {
                    "type": "Custom",
                    "name": "ResourceDefRef",
                    "generics": []
                }
            ],
            "output": {
                "type": "Option",
                "value": {
                    "type": "Custom",
                    "name": "Decimal",
                    "generics": []
                }
            }
        },
        {
            "name": "update_price",
            "mutability": "Immutable",
            "inputs": [
                {
                    "type": "Custom",
                    "name": "ResourceDefRef",
                    "generics": []
                },
                {
                    "type": "Custom",
                    "name": "ResourceDefRef",
                    "generics": []
                },
                {
                    "type": "Custom",
                    "name": "Decimal",
                    "generics": []
                },
                {
                    "type": "Custom",
                    "name": "BucketRef",
                    "generics": []
                }
            ],
            "output": {
                "type": "Unit"
            }
        },
        {
            "name": "admin_badge",
            "mutability": "Immutable",
            "inputs": [],
            "output": {
                "type": "Custom",
                "name": "ResourceDefRef",
                "generics": []
            }
        }
    ]
}
"#
}

import! {
r#"
{
    "package": "01e0983e33158b489e70313b77767abe80eb449e6acd46f9476328",
    "name": "SyntheticPool",
    "functions": [
        {
            "name": "instantiate_pool",
            "inputs": [
                {
                    "type": "Custom",
                    "name": "ComponentRef",
                    "generics": []
                },
                {
                    "type": "Custom",
                    "name": "ResourceDefRef",
                    "generics": []
                },
                {
                    "type": "Custom",
                    "name": "ResourceDefRef",
                    "generics": []
                },
                {
                    "type": "Custom",
                    "name": "Decimal",
                    "generics": []
                }
            ],
            "output": {
                "type": "Custom",
                "name": "ComponentRef",
                "generics": []
            }
        }
    ],
    "methods": [
        {
            "name": "add_synthetic_token",
            "mutability": "Mutable",
            "inputs": [
                {
                    "type": "String"
                },
                {
                    "type": "Custom",
                    "name": "ResourceDefRef",
                    "generics": []
                }
            ],
            "output": {
                "type": "Custom",
                "name": "ResourceDefRef",
                "generics": []
            }
        },
        {
            "name": "stake",
            "mutability": "Mutable",
            "inputs": [
                {
                    "type": "Custom",
                    "name": "BucketRef",
                    "generics": []
                },
                {
                    "type": "Custom",
                    "name": "Bucket",
                    "generics": []
                }
            ],
            "output": {
                "type": "Unit"
            }
        },
        {
            "name": "unstake",
            "mutability": "Mutable",
            "inputs": [
                {
                    "type": "Custom",
                    "name": "BucketRef",
                    "generics": []
                },
                {
                    "type": "Custom",
                    "name": "Decimal",
                    "generics": []
                }
            ],
            "output": {
                "type": "Custom",
                "name": "Bucket",
                "generics": []
            }
        },
        {
            "name": "mint",
            "mutability": "Mutable",
            "inputs": [
                {
                    "type": "Custom",
                    "name": "BucketRef",
                    "generics": []
                },
                {
                    "type": "Custom",
                    "name": "Decimal",
                    "generics": []
                },
                {
                    "type": "String"
                }
            ],
            "output": {
                "type": "Custom",
                "name": "Bucket",
                "generics": []
            }
        },
        {
            "name": "burn",
            "mutability": "Mutable",
            "inputs": [
                {
                    "type": "Custom",
                    "name": "BucketRef",
                    "generics": []
                },
                {
                    "type": "Custom",
                    "name": "Bucket",
                    "generics": []
                }
            ],
            "output": {
                "type": "Unit"
            }
        },
        {
            "name": "get_total_global_debt",
            "mutability": "Immutable",
            "inputs": [],
            "output": {
                "type": "Custom",
                "name": "Decimal",
                "generics": []
            }
        },
        {
            "name": "get_snx_price",
            "mutability": "Immutable",
            "inputs": [],
            "output": {
                "type": "Custom",
                "name": "Decimal",
                "generics": []
            }
        },
        {
            "name": "get_asset_price",
            "mutability": "Immutable",
            "inputs": [
                {
                    "type": "Custom",
                    "name": "ResourceDefRef",
                    "generics": []
                }
            ],
            "output": {
                "type": "Custom",
                "name": "Decimal",
                "generics": []
            }
        },
        {
            "name": "get_user_summary",
            "mutability": "Mutable",
            "inputs": [
                {
                    "type": "Custom",
                    "name": "ResourceDefRef",
                    "generics": []
                }
            ],
            "output": {
                "type": "String"
            }
        },
        {
            "name": "new_user",
            "mutability": "Immutable",
            "inputs": [],
            "output": {
                "type": "Custom",
                "name": "Bucket",
                "generics": []
            }
        }
    ]
}
"#
}

import! {
r#"
{
    "package": "01899b2991b37ee1bc51a84182a3752c1dc48ec3df01969d3516d3",
    "name": "Radiswap",
    "functions": [
        {
            "name": "instantiate_pool",
            "inputs": [
                {
                    "type": "Custom",
                    "name": "Bucket",
                    "generics": []
                },
                {
                    "type": "Custom",
                    "name": "Bucket",
                    "generics": []
                },
                {
                    "type": "Custom",
                    "name": "Decimal",
                    "generics": []
                },
                {
                    "type": "String"
                },
                {
                    "type": "String"
                },
                {
                    "type": "String"
                },
                {
                    "type": "Custom",
                    "name": "Decimal",
                    "generics": []
                }
            ],
            "output": {
                "type": "Tuple",
                "elements": [
                    {
                        "type": "Custom",
                        "name": "ComponentRef",
                        "generics": []
                    },
                    {
                        "type": "Custom",
                        "name": "Bucket",
                        "generics": []
                    }
                ]
            }
        }
    ],
    "methods": [
        {
            "name": "add_liquidity",
            "mutability": "Immutable",
            "inputs": [
                {
                    "type": "Custom",
                    "name": "Bucket",
                    "generics": []
                },
                {
                    "type": "Custom",
                    "name": "Bucket",
                    "generics": []
                }
            ],
            "output": {
                "type": "Tuple",
                "elements": [
                    {
                        "type": "Custom",
                        "name": "Bucket",
                        "generics": []
                    },
                    {
                        "type": "Custom",
                        "name": "Bucket",
                        "generics": []
                    }
                ]
            }
        },
        {
            "name": "remove_liquidity",
            "mutability": "Immutable",
            "inputs": [
                {
                    "type": "Custom",
                    "name": "Bucket",
                    "generics": []
                }
            ],
            "output": {
                "type": "Tuple",
                "elements": [
                    {
                        "type": "Custom",
                        "name": "Bucket",
                        "generics": []
                    },
                    {
                        "type": "Custom",
                        "name": "Bucket",
                        "generics": []
                    }
                ]
            }
        },
        {
            "name": "swap",
            "mutability": "Immutable",
            "inputs": [
                {
                    "type": "Custom",
                    "name": "Bucket",
                    "generics": []
                }
            ],
            "output": {
                "type": "Custom",
                "name": "Bucket",
                "generics": []
            }
        }
    ]
}
"#
}

blueprint! {
    struct MutualFarm {
        /// Badge for interacting with other components.
        identity_badge: Vault,
        /// XRD/SNX Radiswap
        xrd_snx_radiswap: Radiswap,
        /// Price Oracle
        price_oracle: PriceOracle,
        /// Synthetic for minting synthetic tokens
        synthetic_pool: SyntheticPool,

        /// Asset symbol
        asset_symbol: String,
        /// Asset resource definition
        asset_resource_def_ref: ResourceDefRef,
        /// Synthetic asset definition
        synth_resource_def_ref: ResourceDefRef,
        /// SNX resource definition
        snx_resource_def_ref: ResourceDefRef,
        /// USD resource definition
        usd_resource_def_ref: ResourceDefRef,

        /// Radiswap for sTESLA/XRD
        radiswap: Radiswap,
        /// Radiswap LP token vault
        radiswap_lp_tokens: Vault,

        /// Mutual farm share resource definition
        mutual_farm_share: ResourceDefRef,
        /// Total contribution
        total_contribution_in_usd: Decimal,
    }

    impl MutualFarm {
<<<<<<< HEAD
        pub fn new(
            price_oracle_component_ref: ComponentRef,
            xrd_snx_swap_component_ref: ComponentRef,
            synthetic_pool_component_ref: ComponentRef,
=======
        pub fn instantiate_farm(
            price_oracle_address: Address,
            xrd_snx_radiswap_address: Address,
            synthetic_pool_address: Address,
>>>>>>> 6a61de68
            asset_symbol: String,
            asset_resource_def_ref: ResourceDefRef,
            initial_shares: Decimal,
            mut initial_xrd: Bucket,
            snx_resource_def_ref: ResourceDefRef,
            usd_resource_def_ref: ResourceDefRef,
        ) -> (Bucket, ComponentRef) {
            debug!("Create an identity badge for accessing other components");
            let identity_badge = ResourceBuilder::new_fungible(DIVISIBILITY_NONE)
                .metadata("name", "ID")
                .initial_supply_fungible(1);

            debug!("Fetch price info from oracle");
            let price_oracle: PriceOracle = price_oracle_component_ref.into();
            let xrd_usd_price = price_oracle
                .get_price(initial_xrd.resource_def_ref(), usd_resource_def_ref)
                .unwrap();
            let snx_usd_price = price_oracle
                .get_price(snx_resource_def_ref, usd_resource_def_ref)
                .unwrap();
            let tesla_usd_price = price_oracle
                .get_price(asset_resource_def_ref, usd_resource_def_ref)
                .unwrap();

            debug!("Swap 3/4 of XRD for SNX");
            let xrd_snx_radiswap: Radiswap = xrd_snx_swap_component_ref.into();
            let xrd_amount = initial_xrd.amount();
            let snx = xrd_snx_radiswap.swap(initial_xrd.take(initial_xrd.amount() * 3 / 4));
            let snx_amount = snx.amount();

            debug!("Deposit SNX into synthetic pool and mint sTESLA (1/10 of our SNX).");
            let price_oracle: PriceOracle = price_oracle_component_ref.into();
            let synthetic_pool: SyntheticPool = synthetic_pool_component_ref.into();
            synthetic_pool.add_synthetic_token(asset_symbol.clone(), asset_resource_def_ref);
            synthetic_pool.stake(identity_badge.present(), snx);
            let quantity = snx_amount * snx_usd_price / 10 / tesla_usd_price;
            let synth =
                synthetic_pool.mint(identity_badge.present(), quantity, asset_symbol.clone());
            let synth_resource_def_ref = synth.resource_def_ref();

            debug!("Set up sTESLA/XRD swap pool");
            let (radiswap_comp, lp_tokens) = Radiswap::instantiate_pool(
                synth,
                initial_xrd,
                1000000.into(),
                "LP".to_owned(),
                "LP Token".to_owned(),
                "https://example.com/".to_owned(),
                "0.003".parse().unwrap(),
            );

            debug!("Mint initial shares");
            let mut mutual_farm_share = ResourceBuilder::new_fungible(DIVISIBILITY_MAXIMUM)
                .metadata("name", "MutualFarm share")
                .flags(MINTABLE | BURNABLE)
                .badge(identity_badge.resource_def_ref(), MAY_MINT | MAY_BURN)
                .no_initial_supply();
            let shares = mutual_farm_share.mint(initial_shares, identity_badge.present());

            debug!("Instantiate MutualFund component");
            let component = Self {
                identity_badge: Vault::with_bucket(identity_badge),
                price_oracle,
                xrd_snx_radiswap,
                synthetic_pool,
                asset_symbol,
                asset_resource_def_ref,
                synth_resource_def_ref,
                snx_resource_def_ref,
                usd_resource_def_ref,
                radiswap: radiswap_comp.into(),
                radiswap_lp_tokens: Vault::with_bucket(lp_tokens),
                mutual_farm_share,
                total_contribution_in_usd: xrd_amount * xrd_usd_price,
            }
            .instantiate();

            (shares, component)
        }

        pub fn deposit(&mut self, mut xrd: Bucket) -> (Bucket, Bucket) {
            debug!("Fetch price info from oracle");
            let xrd_usd_price = self
                .price_oracle
                .get_price(xrd.resource_def_ref(), self.usd_resource_def_ref)
                .unwrap();
            let snx_usd_price = self
                .price_oracle
                .get_price(self.snx_resource_def_ref, self.usd_resource_def_ref)
                .unwrap();
            let tesla_usd_price = self
                .price_oracle
                .get_price(self.asset_resource_def_ref, self.usd_resource_def_ref)
                .unwrap();

            debug!("Swap 3/4 of XRD for SNX");
            let xrd_resource_def_ref = xrd.resource_def_ref();
            let xrd_amount = xrd.amount();
            let snx = self.xrd_snx_radiswap.swap(xrd.take(xrd.amount() * 3 / 4));
            let snx_amount = snx.amount();

            debug!("Deposit SNX into synthetic pool and mint sTESLA (1/10 of our SNX).");
            self.identity_badge.authorize(|auth| {
                self.synthetic_pool.stake(auth, snx);
            });
            let quantity = snx_amount * snx_usd_price / 10 / tesla_usd_price;
            let synth = self.identity_badge.authorize(|auth| {
                self.synthetic_pool
                    .mint(auth, quantity, self.asset_symbol.clone())
            });

            debug!("Add liquidity to sTESLA/XRD swap pool");
            let (lp_tokens, mut remainder) = self.radiswap.add_liquidity(synth, xrd);
            if remainder.resource_def_ref() == self.synth_resource_def_ref {
                self.identity_badge.authorize(|auth| {
                    self.synthetic_pool.burn(auth, remainder);
                });
                remainder = Bucket::new(xrd_resource_def_ref);
            }
            self.radiswap_lp_tokens.put(lp_tokens);

            debug!("Mint initial shares");
            let contribution = xrd_usd_price * (xrd_amount - remainder.amount());
            let num_shares_to_issue = contribution
                / (self.total_contribution_in_usd / self.mutual_farm_share.total_supply());
            self.total_contribution_in_usd += contribution;
            let shares = self
                .identity_badge
                .authorize(|auth| self.mutual_farm_share.mint(num_shares_to_issue, auth));
            (shares, remainder)
        }

        pub fn withdraw(&mut self) -> (Bucket, Bucket) {
            todo!()
        }
    }
}<|MERGE_RESOLUTION|>--- conflicted
+++ resolved
@@ -484,17 +484,10 @@
     }
 
     impl MutualFarm {
-<<<<<<< HEAD
-        pub fn new(
+        pub fn instantiate_farm(
             price_oracle_component_ref: ComponentRef,
             xrd_snx_swap_component_ref: ComponentRef,
             synthetic_pool_component_ref: ComponentRef,
-=======
-        pub fn instantiate_farm(
-            price_oracle_address: Address,
-            xrd_snx_radiswap_address: Address,
-            synthetic_pool_address: Address,
->>>>>>> 6a61de68
             asset_symbol: String,
             asset_resource_def_ref: ResourceDefRef,
             initial_shares: Decimal,
