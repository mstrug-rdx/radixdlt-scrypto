--- conflicted
+++ resolved
@@ -29,13 +29,8 @@
     let public_key = private_key.public_key();
 
     // Publish package
-<<<<<<< HEAD
-    let manifest = ManifestBuilder::new(Network::LocalSimulator)
+    let manifest = ManifestBuilder::new(&NetworkDefinition::local_simulator())
         .lock_fee(10.into(), SYS_FAUCET_COMPONENT)
-=======
-    let manifest = ManifestBuilder::new(&NetworkDefinition::local_simulator())
-        .lock_fee(10.into(), SYSTEM_COMPONENT)
->>>>>>> b68a6c3e
         .publish_package(extract_package(include_package!("no_std").to_vec()).unwrap())
         .build();
     let package_address = executor
@@ -48,13 +43,8 @@
         .new_package_addresses[0];
 
     // Test the `say_hello` function.
-<<<<<<< HEAD
-    let manifest = ManifestBuilder::new(Network::LocalSimulator)
+    let manifest = ManifestBuilder::new(&NetworkDefinition::local_simulator())
         .lock_fee(10.into(), SYS_FAUCET_COMPONENT)
-=======
-    let manifest = ManifestBuilder::new(&NetworkDefinition::local_simulator())
-        .lock_fee(10.into(), SYSTEM_COMPONENT)
->>>>>>> b68a6c3e
         .call_function(package_address, "NoStd", "say_hello", args!())
         .build();
     let receipt = executor.execute_and_commit(
