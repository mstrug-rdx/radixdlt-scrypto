--- conflicted
+++ resolved
@@ -566,11 +566,7 @@
     #[test]
     fn test_resource_move() {
         let canonical_manifest = compile_and_decompile_with_inversion_test(
-<<<<<<< HEAD
-            include_str!("../../examples/test-cases/complex.rtm"),
-=======
             include_str!("../../examples/resource_move.rtm"),
->>>>>>> a60fb619
             &NetworkDefinition::simulator(),
             vec![
                 include_bytes!("../../examples/test-cases/code.blob").to_vec(),
@@ -604,11 +600,7 @@
     #[test]
     fn test_resource_manipulate() {
         let canonical_manifest = compile_and_decompile_with_inversion_test(
-<<<<<<< HEAD
-            include_str!("../../examples/test-cases/call_function.rtm"),
-=======
             include_str!("../../examples/resource_manipulate.rtm"),
->>>>>>> a60fb619
             &NetworkDefinition::simulator(),
             vec![
                 include_bytes!("../../examples/code.blob").to_vec(),
@@ -650,18 +642,12 @@
     #[test]
     fn test_invocation() {
         let canonical_manifest = compile_and_decompile_with_inversion_test(
-<<<<<<< HEAD
-            include_str!("../../examples/test-cases/call_method.rtm"),
-            &network,
-            vec![],
-=======
             include_str!("../../examples/invocation.rtm"),
             &NetworkDefinition::simulator(),
             vec![
                 include_bytes!("../../examples/code.blob").to_vec(),
                 include_bytes!("../../examples/abi.blob").to_vec(),
             ],
->>>>>>> a60fb619
         );
 
         assert_eq!(
@@ -675,11 +661,6 @@
     #[test]
     fn test_royalty() {
         let canonical_manifest = compile_and_decompile_with_inversion_test(
-<<<<<<< HEAD
-            include_str!("../../examples/test-cases/any_value.rtm"),
-            &NetworkDefinition::simulator(),
-            vec![include_bytes!("../../examples/test-cases/code.blob").to_vec()],
-=======
             include_str!("../../examples/royalty.rtm"),
             &NetworkDefinition::simulator(),
             vec![
@@ -727,7 +708,6 @@
                 include_bytes!("../../examples/code.blob").to_vec(),
                 include_bytes!("../../examples/abi.blob").to_vec(),
             ],
->>>>>>> a60fb619
         );
 
         assert_eq!(
@@ -743,15 +723,9 @@
     #[test]
     fn test_access_rule() {
         let canonical_manifest = compile_and_decompile_with_inversion_test(
-<<<<<<< HEAD
-            include_str!("../../examples/test-cases/non_fungible_ids_canonical.rtm"),
-=======
             include_str!("../../examples/access_rule.rtm"),
->>>>>>> a60fb619
-            &NetworkDefinition::simulator(),
-            vec![
-                include_bytes!("../../examples/code.blob").to_vec(),
-                include_bytes!("../../examples/abi.blob").to_vec(),
+            &NetworkDefinition::simulator(),
+            vec![
             ],
         );
 
