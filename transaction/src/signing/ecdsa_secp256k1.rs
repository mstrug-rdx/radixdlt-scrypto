--- conflicted
+++ resolved
@@ -80,13 +80,9 @@
         let s1 = auth_address.to_vec();
         assert_eq!(hex::encode(s1), expected_address);
 
-<<<<<<< HEAD
         let nfid = auth_address.non_fungible_id();
-=======
-        let nfid = auth_address2.non_fungible_id().clone();
->>>>>>> ebe6ad22
         assert_eq!(nfid.id_type(), NonFungibleIdType::Bytes);
         assert_eq!(nfid.to_string(), expected_id_with_type_designator);
-        assert!(matches!(nfid, NonFungibleId::Bytes(b) if b == hex::decode(expected_id).unwrap()));
+        assert!(matches!(nfid, NonFungibleId::Bytes(b) if *b == hex::decode(expected_id).unwrap()));
     }
 }