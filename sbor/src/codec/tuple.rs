--- conflicted
+++ resolved
@@ -19,7 +19,6 @@
     };
 }
 
-<<<<<<< HEAD
 encode_tuple! { 1 0 T0 }
 encode_tuple! { 2 0 T0 1 T1 }
 encode_tuple! { 3 0 T0 1 T1 2 T2 }
@@ -30,28 +29,16 @@
 encode_tuple! { 8 0 T0 1 T1 2 T2 3 T3 4 T4 5 T5 6 T6 7 T7 }
 encode_tuple! { 9 0 T0 1 T1 2 T2 3 T3 4 T4 5 T5 6 T6 7 T7 8 T8 }
 encode_tuple! { 10 0 T0 1 T1 2 T2 3 T3 4 T4 5 T5 6 T6 7 T7 8 T8 9 T9 }
-=======
-encode_tuple! { 1 0 A }
-encode_tuple! { 2 0 A 1 B }
-encode_tuple! { 3 0 A 1 B 2 C }
-encode_tuple! { 4 0 A 1 B 2 C 3 D }
-encode_tuple! { 5 0 A 1 B 2 C 3 D 4 E }
-encode_tuple! { 6 0 A 1 B 2 C 3 D 4 E 5 F }
-encode_tuple! { 7 0 A 1 B 2 C 3 D 4 E 5 F 6 G }
-encode_tuple! { 8 0 A 1 B 2 C 3 D 4 E 5 F 6 G 7 H }
-encode_tuple! { 9 0 A 1 B 2 C 3 D 4 E 5 F 6 G 7 H 8 I }
-encode_tuple! { 10 0 A 1 B 2 C 3 D 4 E 5 F 6 G 7 H 8 I 9 J }
-encode_tuple! { 11 0 A 1 B 2 C 3 D 4 E 5 F 6 G 7 H 8 I 9 J 10 K  }
-encode_tuple! { 12 0 A 1 B 2 C 3 D 4 E 5 F 6 G 7 H 8 I 9 J 10 K 11 L   }
-encode_tuple! { 13 0 A 1 B 2 C 3 D 4 E 5 F 6 G 7 H 8 I 9 J 10 K 11 L 12 M  }
-encode_tuple! { 14 0 A 1 B 2 C 3 D 4 E 5 F 6 G 7 H 8 I 9 J 10 K 11 L 12 M 13 N  }
-encode_tuple! { 15 0 A 1 B 2 C 3 D 4 E 5 F 6 G 7 H 8 I 9 J 10 K 11 L 12 M 13 N 14 O  }
-encode_tuple! { 16 0 A 1 B 2 C 3 D 4 E 5 F 6 G 7 H 8 I 9 J 10 K 11 L 12 M 13 N 14 O 15 P  }
-encode_tuple! { 17 0 A 1 B 2 C 3 D 4 E 5 F 6 G 7 H 8 I 9 J 10 K 11 L 12 M 13 N 14 O 15 P 16 Q   }
-encode_tuple! { 18 0 A 1 B 2 C 3 D 4 E 5 F 6 G 7 H 8 I 9 J 10 K 11 L 12 M 13 N 14 O 15 P 16 Q 17 R  }
-encode_tuple! { 19 0 A 1 B 2 C 3 D 4 E 5 F 6 G 7 H 8 I 9 J 10 K 11 L 12 M 13 N 14 O 15 P 16 Q 17 R 18 S  }
-encode_tuple! { 20 0 A 1 B 2 C 3 D 4 E 5 F 6 G 7 H 8 I 9 J 10 K 11 L 12 M 13 N 14 O 15 P 16 Q 17 R 18 S 19 T  }
->>>>>>> 9b5bf2d6
+encode_tuple! { 11 0 T0 1 T1 2 T2 3 T3 4 T4 5 T5 6 T6 7 T7 8 T8 9 T9 10 T10 }
+encode_tuple! { 12 0 T0 1 T1 2 T2 3 T3 4 T4 5 T5 6 T6 7 T7 8 T8 9 T9 10 T10 11 T11 }
+encode_tuple! { 13 0 T0 1 T1 2 T2 3 T3 4 T4 5 T5 6 T6 7 T7 8 T8 9 T9 10 T10 11 T11 12 T12 }
+encode_tuple! { 14 0 T0 1 T1 2 T2 3 T3 4 T4 5 T5 6 T6 7 T7 8 T8 9 T9 10 T10 11 T11 12 T12 13 T13 }
+encode_tuple! { 15 0 T0 1 T1 2 T2 3 T3 4 T4 5 T5 6 T6 7 T7 8 T8 9 T9 10 T10 11 T11 12 T12 13 T13 14 T14 }
+encode_tuple! { 16 0 T0 1 T1 2 T2 3 T3 4 T4 5 T5 6 T6 7 T7 8 T8 9 T9 10 T10 11 T11 12 T12 13 T13 14 T14 15 T15 }
+encode_tuple! { 17 0 T0 1 T1 2 T2 3 T3 4 T4 5 T5 6 T6 7 T7 8 T8 9 T9 10 T10 11 T11 12 T12 13 T13 14 T14 15 T15 16 T16 }
+encode_tuple! { 18 0 T0 1 T1 2 T2 3 T3 4 T4 5 T5 6 T6 7 T7 8 T8 9 T9 10 T10 11 T11 12 T12 13 T13 14 T14 15 T15 16 T16 17 T17 }
+encode_tuple! { 19 0 T0 1 T1 2 T2 3 T3 4 T4 5 T5 6 T6 7 T7 8 T8 9 T9 10 T10 11 T11 12 T12 13 T13 14 T14 15 T15 16 T16 17 T17 18 T18 }
+encode_tuple! { 20 0 T0 1 T1 2 T2 3 T3 4 T4 5 T5 6 T6 7 T7 8 T8 9 T9 10 T10 11 T11 12 T12 13 T13 14 T14 15 T15 16 T16 17 T17 18 T18 19 T19 }
 
 macro_rules! decode_tuple {
     ($n:tt $($idx:tt $name:ident)+) => {
@@ -67,7 +54,6 @@
     };
 }
 
-<<<<<<< HEAD
 decode_tuple! { 1 0 T0 }
 decode_tuple! { 2 0 T0 1 T1 }
 decode_tuple! { 3 0 T0 1 T1 2 T2 }
@@ -78,6 +64,16 @@
 decode_tuple! { 8 0 T0 1 T1 2 T2 3 T3 4 T4 5 T5 6 T6 7 T7 }
 decode_tuple! { 9 0 T0 1 T1 2 T2 3 T3 4 T4 5 T5 6 T6 7 T7 8 T8 }
 decode_tuple! { 10 0 T0 1 T1 2 T2 3 T3 4 T4 5 T5 6 T6 7 T7 8 T8 9 T9 }
+decode_tuple! { 11 0 T0 1 T1 2 T2 3 T3 4 T4 5 T5 6 T6 7 T7 8 T8 9 T9 10 T10 }
+decode_tuple! { 12 0 T0 1 T1 2 T2 3 T3 4 T4 5 T5 6 T6 7 T7 8 T8 9 T9 10 T10 11 T11 }
+decode_tuple! { 13 0 T0 1 T1 2 T2 3 T3 4 T4 5 T5 6 T6 7 T7 8 T8 9 T9 10 T10 11 T11 12 T12 }
+decode_tuple! { 14 0 T0 1 T1 2 T2 3 T3 4 T4 5 T5 6 T6 7 T7 8 T8 9 T9 10 T10 11 T11 12 T12 13 T13 }
+decode_tuple! { 15 0 T0 1 T1 2 T2 3 T3 4 T4 5 T5 6 T6 7 T7 8 T8 9 T9 10 T10 11 T11 12 T12 13 T13 14 T14 }
+decode_tuple! { 16 0 T0 1 T1 2 T2 3 T3 4 T4 5 T5 6 T6 7 T7 8 T8 9 T9 10 T10 11 T11 12 T12 13 T13 14 T14 15 T15 }
+decode_tuple! { 17 0 T0 1 T1 2 T2 3 T3 4 T4 5 T5 6 T6 7 T7 8 T8 9 T9 10 T10 11 T11 12 T12 13 T13 14 T14 15 T15 16 T16 }
+decode_tuple! { 18 0 T0 1 T1 2 T2 3 T3 4 T4 5 T5 6 T6 7 T7 8 T8 9 T9 10 T10 11 T11 12 T12 13 T13 14 T14 15 T15 16 T16 17 T17 }
+decode_tuple! { 19 0 T0 1 T1 2 T2 3 T3 4 T4 5 T5 6 T6 7 T7 8 T8 9 T9 10 T10 11 T11 12 T12 13 T13 14 T14 15 T15 16 T16 17 T17 18 T18 }
+decode_tuple! { 20 0 T0 1 T1 2 T2 3 T3 4 T4 5 T5 6 T6 7 T7 8 T8 9 T9 10 T10 11 T11 12 T12 13 T13 14 T14 15 T15 16 T16 17 T17 18 T18 19 T19 }
 
 #[cfg(feature = "schema")]
 pub use schema::*;
@@ -113,26 +109,14 @@
     describe_tuple! { 8 0 T0 1 T1 2 T2 3 T3 4 T4 5 T5 6 T6 7 T7 }
     describe_tuple! { 9 0 T0 1 T1 2 T2 3 T3 4 T4 5 T5 6 T6 7 T7 8 T8 }
     describe_tuple! { 10 0 T0 1 T1 2 T2 3 T3 4 T4 5 T5 6 T6 7 T7 8 T8 9 T9 }
-}
-=======
-decode_tuple! { 1 0 A }
-decode_tuple! { 2 0 A 1 B }
-decode_tuple! { 3 0 A 1 B 2 C }
-decode_tuple! { 4 0 A 1 B 2 C 3 D }
-decode_tuple! { 5 0 A 1 B 2 C 3 D 4 E }
-decode_tuple! { 6 0 A 1 B 2 C 3 D 4 E 5 F }
-decode_tuple! { 7 0 A 1 B 2 C 3 D 4 E 5 F 6 G }
-decode_tuple! { 8 0 A 1 B 2 C 3 D 4 E 5 F 6 G 7 H }
-decode_tuple! { 9 0 A 1 B 2 C 3 D 4 E 5 F 6 G 7 H 8 I }
-decode_tuple! { 10 0 A 1 B 2 C 3 D 4 E 5 F 6 G 7 H 8 I 9 J }
-decode_tuple! { 11 0 A 1 B 2 C 3 D 4 E 5 F 6 G 7 H 8 I 9 J 10 K  }
-decode_tuple! { 12 0 A 1 B 2 C 3 D 4 E 5 F 6 G 7 H 8 I 9 J 10 K 11 L   }
-decode_tuple! { 13 0 A 1 B 2 C 3 D 4 E 5 F 6 G 7 H 8 I 9 J 10 K 11 L 12 M  }
-decode_tuple! { 14 0 A 1 B 2 C 3 D 4 E 5 F 6 G 7 H 8 I 9 J 10 K 11 L 12 M 13 N  }
-decode_tuple! { 15 0 A 1 B 2 C 3 D 4 E 5 F 6 G 7 H 8 I 9 J 10 K 11 L 12 M 13 N 14 O  }
-decode_tuple! { 16 0 A 1 B 2 C 3 D 4 E 5 F 6 G 7 H 8 I 9 J 10 K 11 L 12 M 13 N 14 O 15 P  }
-decode_tuple! { 17 0 A 1 B 2 C 3 D 4 E 5 F 6 G 7 H 8 I 9 J 10 K 11 L 12 M 13 N 14 O 15 P 16 Q   }
-decode_tuple! { 18 0 A 1 B 2 C 3 D 4 E 5 F 6 G 7 H 8 I 9 J 10 K 11 L 12 M 13 N 14 O 15 P 16 Q 17 R  }
-decode_tuple! { 19 0 A 1 B 2 C 3 D 4 E 5 F 6 G 7 H 8 I 9 J 10 K 11 L 12 M 13 N 14 O 15 P 16 Q 17 R 18 S  }
-decode_tuple! { 20 0 A 1 B 2 C 3 D 4 E 5 F 6 G 7 H 8 I 9 J 10 K 11 L 12 M 13 N 14 O 15 P 16 Q 17 R 18 S 19 T  }
->>>>>>> 9b5bf2d6
+    describe_tuple! { 11 0 T0 1 T1 2 T2 3 T3 4 T4 5 T5 6 T6 7 T7 8 T8 9 T9 10 T10 }
+    describe_tuple! { 12 0 T0 1 T1 2 T2 3 T3 4 T4 5 T5 6 T6 7 T7 8 T8 9 T9 10 T10 11 T11 }
+    describe_tuple! { 13 0 T0 1 T1 2 T2 3 T3 4 T4 5 T5 6 T6 7 T7 8 T8 9 T9 10 T10 11 T11 12 T12 }
+    describe_tuple! { 14 0 T0 1 T1 2 T2 3 T3 4 T4 5 T5 6 T6 7 T7 8 T8 9 T9 10 T10 11 T11 12 T12 13 T13 }
+    describe_tuple! { 15 0 T0 1 T1 2 T2 3 T3 4 T4 5 T5 6 T6 7 T7 8 T8 9 T9 10 T10 11 T11 12 T12 13 T13 14 T14 }
+    describe_tuple! { 16 0 T0 1 T1 2 T2 3 T3 4 T4 5 T5 6 T6 7 T7 8 T8 9 T9 10 T10 11 T11 12 T12 13 T13 14 T14 15 T15 }
+    describe_tuple! { 17 0 T0 1 T1 2 T2 3 T3 4 T4 5 T5 6 T6 7 T7 8 T8 9 T9 10 T10 11 T11 12 T12 13 T13 14 T14 15 T15 16 T16 }
+    describe_tuple! { 18 0 T0 1 T1 2 T2 3 T3 4 T4 5 T5 6 T6 7 T7 8 T8 9 T9 10 T10 11 T11 12 T12 13 T13 14 T14 15 T15 16 T16 17 T17 }
+    describe_tuple! { 19 0 T0 1 T1 2 T2 3 T3 4 T4 5 T5 6 T6 7 T7 8 T8 9 T9 10 T10 11 T11 12 T12 13 T13 14 T14 15 T15 16 T16 17 T17 18 T18 }
+    describe_tuple! { 20 0 T0 1 T1 2 T2 3 T3 4 T4 5 T5 6 T6 7 T7 8 T8 9 T9 10 T10 11 T11 12 T12 13 T13 14 T14 15 T15 16 T16 17 T17 18 T18 19 T19 }
+}