use radix_engine::transaction::TransactionReceipt;
use radix_engine::types::*;
use radix_engine_constants::DEFAULT_MAX_INVOKE_INPUT_SIZE;
use radix_engine_interface::blueprints::package::PackageDefinition;
use scrypto_unit::*;
use transaction::builder::*;
use utils::ContextualDisplay;

// For WASM-specific metering tests, see `wasm_metering.rs`.

#[cfg(feature = "std")]
fn execute_with_time_logging(
    test_runner: &mut TestRunner,
    manifest: TransactionManifestV1,
    proofs: Vec<NonFungibleGlobalId>,
) -> (TransactionReceipt, u32) {
    let start = std::time::Instant::now();
    let receipt = test_runner.execute_manifest(manifest, proofs);
    let duration = start.elapsed();
    println!(
        "Time elapsed is: {:?} - NOTE: this is a very bad measure. Use benchmarks instead.",
        duration
    );
    (receipt, duration.as_millis().try_into().unwrap())
}

#[cfg(feature = "alloc")]
fn execute_with_time_logging(
    test_runner: &mut TestRunner,
    manifest: TransactionManifestV1,
    proofs: Vec<NonFungibleGlobalId>,
) -> (TransactionReceipt, u32) {
    let receipt = test_runner.execute_manifest(manifest, proofs);
    (receipt, 0)
}

#[test]
fn test_basic_transfer() {
    // Arrange
    let mut test_runner = TestRunner::builder().build();
    let (public_key1, _, account1) = test_runner.new_allocated_account();
    let (_, _, account2) = test_runner.new_allocated_account();

    // Act
    let manifest = ManifestBuilder::new()
        .lock_fee(account1, 10u32.into())
        .withdraw_from_account(account1, RADIX_TOKEN, 100u32.into())
        .call_method(
            account2,
            "try_deposit_batch_or_abort",
            manifest_args!(ManifestExpression::EntireWorktop),
        )
        .build();

    let (receipt, _) = execute_with_time_logging(
        &mut test_runner,
        manifest,
        vec![NonFungibleGlobalId::from_public_key(&public_key1)],
    );
    let commit_result = receipt.expect_commit(true);

    // Assert
    // NOTE: If this test fails, it should print out the actual fee table in the error logs.
    // Or you can run just this test with the below:
    // cargo test -p radix-engine-tests --test metering -- test_basic_transfer
    assert_eq!(
        commit_result.fee_summary.execution_cost_sum,
        1104 /* AllocateNodeId */
        + 1744 /* CreateNode */
        + 6142 /* DropLock */
        + 1680 /* DropNode */
        + 1140299 /* Invoke */
        + 423434 /* LockSubstate */
        + 8624 /* ReadSubstate */
        + 65000 /* RunNative */
        + 7500 /* RunSystem */
        + 50000 /* TxBaseCost */
        + 1280 /* TxPayloadCost */
        + 100000 /* TxSignatureVerification */
        + 979 /* WriteSubstate */
    );
}

#[test]
fn test_radiswap() {
    let mut test_runner = TestRunner::builder().build();

    // Scrypto developer
    let (pk1, _, _) = test_runner.new_allocated_account();
    // Radiswap operator
    let (pk2, _, account2) = test_runner.new_allocated_account();
    // Radiswap user
    let (pk3, _, account3) = test_runner.new_allocated_account();

    // Publish package
    let package_address = test_runner.publish_package(
        include_bytes!("../../assets/radiswap.wasm").to_vec(),
        manifest_decode(include_bytes!("../../assets/radiswap.schema")).unwrap(),
        btreemap!(),
        OwnerRole::Fixed(rule!(require(NonFungibleGlobalId::from_public_key(&pk1)))),
    );

    // Instantiate Radiswap
    let btc = test_runner.create_fungible_resource(1_000_000.into(), 18, account2);
    let eth = test_runner.create_fungible_resource(1_000_000.into(), 18, account2);
    let component_address: ComponentAddress = test_runner
        .execute_manifest(
            ManifestBuilder::new()
                .lock_fee(account2, 10u32.into())
                .call_function(package_address, "Radiswap", "new", manifest_args!(btc, eth))
                .call_method(
                    account2,
                    "try_deposit_batch_or_abort",
                    manifest_args!(ManifestExpression::EntireWorktop),
                )
                .build(),
            vec![NonFungibleGlobalId::from_public_key(&pk2)],
        )
        .expect_commit(true)
        .output(1);

    // Contributing an initial amount to radiswap
    let btc_init_amount = Decimal::from(500_000);
    let eth_init_amount = Decimal::from(300_000);
    test_runner
        .execute_manifest(
            ManifestBuilder::new()
                .lock_fee(account2, 10u32.into())
                .withdraw_from_account(account2, btc, btc_init_amount)
                .withdraw_from_account(account2, eth, eth_init_amount)
                .take_all_from_worktop(btc, |builder, bucket1| {
                    builder.take_all_from_worktop(eth, |builder, bucket2| {
                        builder.call_method(
                            component_address,
                            "add_liquidity",
                            manifest_args!(bucket1, bucket2),
                        )
                    })
                })
                .call_method(
                    account2,
                    "try_deposit_batch_or_abort",
                    manifest_args!(ManifestExpression::EntireWorktop),
                )
                .build(),
            vec![NonFungibleGlobalId::from_public_key(&pk2)],
        )
        .expect_commit(true);

    // Transfer `10,000 BTC` from `account2` to `account3`
    let btc_amount = Decimal::from(10_000);
    test_runner
        .execute_manifest(
            ManifestBuilder::new()
                .lock_fee(account2, 10u32.into())
                .withdraw_from_account(account2, btc, btc_amount)
                .call_method(
                    account3,
                    "try_deposit_batch_or_abort",
                    manifest_args!(ManifestExpression::EntireWorktop),
                )
                .build(),
            vec![NonFungibleGlobalId::from_public_key(&pk2)],
        )
        .expect_commit_success();
    assert_eq!(test_runner.account_balance(account3, btc), Some(btc_amount));

    // Swap 2,000 BTC into ETH
    let btc_to_swap = Decimal::from(2000);
    let receipt = test_runner.execute_manifest(
        ManifestBuilder::new()
            .lock_fee(account3, 10u32.into())
            .withdraw_from_account(account3, btc, btc_to_swap)
            .take_all_from_worktop(btc, |builder, bucket| {
                builder.call_method(component_address, "swap", manifest_args!(bucket))
            })
            .call_method(
                account3,
                "try_deposit_batch_or_abort",
                manifest_args!(ManifestExpression::EntireWorktop),
            )
            .build(),
        vec![NonFungibleGlobalId::from_public_key(&pk3)],
    );
    let remaining_btc = test_runner.account_balance(account3, btc).unwrap();
    let eth_received = test_runner.account_balance(account3, eth).unwrap();
    assert_eq!(remaining_btc, btc_amount - btc_to_swap);
    assert_eq!(eth_received, dec!("1195.219123505976095617"));
    let commit_result = receipt.expect_commit(true);

    // NOTE: If this test fails, it should print out the actual fee table in the error logs.
    // Or you can run just this test with the below:
    // cargo test -p radix-engine-tests --test metering -- test_radiswap
    assert_eq!(
        commit_result.fee_summary.execution_cost_sum,
        2553 /* AllocateNodeId */
        + 4044 /* CreateNode */
        + 14689 /* DropLock */
        + 3780 /* DropNode */
        + 3803738 /* Invoke */
        + 2648100 /* LockSubstate */
        + 20608 /* ReadSubstate */
        + 137500 /* RunNative */
        + 20000 /* RunSystem */
        + 638390 /* RunWasm */
        + 50000 /* TxBaseCost */
        + 1675 /* TxPayloadCost */
        + 100000 /* TxSignatureVerification */
        + 2123 /* WriteSubstate */
    );

    assert_eq!(
        commit_result.fee_summary.total_execution_cost_xrd,
        dec!("0.74472"),
    );
    assert_eq!(commit_result.fee_summary.total_royalty_cost_xrd, dec!("2"));
}

#[test]
fn test_flash_loan() {
    let mut test_runner = TestRunner::builder().build();

    // Scrypto developer
    let (pk1, _, _) = test_runner.new_allocated_account();
    // Flash loan operator
    let (pk2, _, account2) = test_runner.new_allocated_account();
    // Flash loan user
    let (pk3, _, account3) = test_runner.new_allocated_account();

    // Publish package
    let package_address = test_runner.publish_package(
        include_bytes!("../../assets/flash_loan.wasm").to_vec(),
        manifest_decode(include_bytes!("../../assets/flash_loan.schema")).unwrap(),
        btreemap!(),
        OwnerRole::Fixed(rule!(require(NonFungibleGlobalId::from_public_key(&pk1)))),
    );

    // Instantiate flash_loan
    let xrd_init_amount = Decimal::from(100);
    let (component_address, promise_token_address) = test_runner
        .execute_manifest(
            ManifestBuilder::new()
                .lock_fee(account2, 10u32.into())
                .withdraw_from_account(account2, RADIX_TOKEN, xrd_init_amount)
                .take_all_from_worktop(RADIX_TOKEN, |builder, bucket1| {
                    builder.call_function(
                        package_address,
                        "BasicFlashLoan",
                        "instantiate_default",
                        manifest_args!(bucket1),
                    )
                })
                .call_method(
                    account2,
                    "try_deposit_batch_or_abort",
                    manifest_args!(ManifestExpression::EntireWorktop),
                )
                .build(),
            vec![NonFungibleGlobalId::from_public_key(&pk2)],
        )
        .expect_commit(true)
        .output::<(ComponentAddress, ResourceAddress)>(3);

    // Take loan
    let loan_amount = Decimal::from(50);
    let repay_amount = loan_amount * dec!("1.001");
    let old_balance = test_runner.account_balance(account3, RADIX_TOKEN).unwrap();
    let receipt = test_runner.execute_manifest(
        ManifestBuilder::new()
            .lock_fee(account3, 10u32.into())
            .call_method(component_address, "take_loan", manifest_args!(loan_amount))
            .withdraw_from_account(account3, RADIX_TOKEN, dec!(10))
            .take_from_worktop(RADIX_TOKEN, repay_amount, |builder, bucket1| {
                builder.take_all_from_worktop(promise_token_address, |builder, bucket2| {
                    builder.call_method(
                        component_address,
                        "repay_loan",
                        manifest_args!(bucket1, bucket2),
                    )
                })
            })
            .call_method(
                account3,
                "try_deposit_batch_or_abort",
                manifest_args!(ManifestExpression::EntireWorktop),
            )
            .build(),
        vec![NonFungibleGlobalId::from_public_key(&pk3)],
    );
    let commit_result = receipt.expect_commit(true);
    let new_balance = test_runner.account_balance(account3, RADIX_TOKEN).unwrap();
    assert!(test_runner
        .account_balance(account3, promise_token_address)
        .is_none());
    assert_eq!(
        old_balance - new_balance,
        commit_result.fee_summary.total_execution_cost_xrd
            + commit_result.fee_summary.total_royalty_cost_xrd
            + (repay_amount - loan_amount)
    );

    // NOTE: If this test fails, it should print out the actual fee table in the error logs.
    // Or you can run just this test with the below:
    // cargo test -p radix-engine-tests --test metering -- test_flash_loan
    assert_eq!(
        commit_result.fee_summary.execution_cost_sum,
        4002 /* AllocateNodeId */
        + 6322 /* CreateNode */
        + 23199 /* DropLock */
        + 6090 /* DropNode */
        + 4768533 /* Invoke */
        + 4429180 /* LockSubstate */
        + 32928 /* ReadSubstate */
        + 205000 /* RunNative */
        + 40000 /* RunSystem */
        + 1304420 /* RunWasm */
        + 50000 /* TxBaseCost */
        + 2455 /* TxPayloadCost */
        + 100000 /* TxSignatureVerification */
        + 4436 /* WriteSubstate */
    );
}

#[test]
fn test_publish_large_package() {
    // Arrange
    let mut test_runner = TestRunner::builder().build();

    // Act
    let code = wat2wasm(&format!(
        r#"
                (module
                    (data (i32.const 0) "{}")
                    (memory $0 64)
                    (export "memory" (memory $0))
                )
            "#,
        "i".repeat(DEFAULT_MAX_INVOKE_INPUT_SIZE - 1024)
    ));
    let manifest = ManifestBuilder::new()
        .lock_fee(test_runner.faucet_component(), 100.into())
        .publish_package_advanced(
            code,
            PackageDefinition::default(),
<<<<<<< HEAD
=======
            BTreeMap::new(),
>>>>>>> e0816a0b
            BTreeMap::new(),
            OwnerRole::None,
        )
        .build();

    let (receipt, _) = execute_with_time_logging(&mut test_runner, manifest, vec![]);

    receipt.expect_commit_success();
}

#[test]
fn should_be_able_run_large_manifest() {
    // Arrange
    let mut test_runner = TestRunner::builder().build();

    // Act
    let (public_key, _, account) = test_runner.new_allocated_account();

    // Act
    let mut builder = ManifestBuilder::new();
    builder.lock_fee(account, 100u32.into());
    builder.withdraw_from_account(account, RADIX_TOKEN, 100u32.into());
    for _ in 0..40 {
        builder.take_from_worktop(RADIX_TOKEN, 1.into(), |builder, bid| {
            builder.return_to_worktop(bid)
        });
    }
    builder.call_method(
        account,
        "try_deposit_batch_or_abort",
        manifest_args!(ManifestExpression::EntireWorktop),
    );
    let manifest = builder.build();

    let (receipt, _) = execute_with_time_logging(
        &mut test_runner,
        manifest,
        vec![NonFungibleGlobalId::from_public_key(&public_key)],
    );

    // Assert
    receipt.expect_commit(true);
}

#[test]
fn should_be_able_to_generate_5_proofs_and_then_lock_fee() {
    // Arrange
    let mut test_runner = TestRunner::builder().build();
    let (public_key, _, account) = test_runner.new_allocated_account();
    let resource_address = test_runner.create_fungible_resource(100.into(), 0, account);

    // Act
    let mut builder = ManifestBuilder::new();
    for _ in 0..5 {
        builder.create_proof_from_account_of_amount(account, resource_address, 1.into());
    }
    builder.lock_fee(account, 100u32.into());
    let manifest = builder.build();

    let (receipt, _) = execute_with_time_logging(
        &mut test_runner,
        manifest,
        vec![NonFungibleGlobalId::from_public_key(&public_key)],
    );

    // Assert
    receipt.expect_commit(true);
}

fn setup_test_runner_with_fee_blueprint_component() -> (TestRunner, ComponentAddress) {
    // Basic setup
    let mut test_runner = TestRunner::builder().build();
    let (public_key, _, account) = test_runner.new_allocated_account();

    // Publish package and instantiate component
    let package_address = test_runner.compile_and_publish("./tests/blueprints/fee");
    let receipt1 = test_runner.execute_manifest(
        ManifestBuilder::new()
            .lock_fee(account, 10u32.into())
            .withdraw_from_account(account, RADIX_TOKEN, 10u32.into())
            .take_all_from_worktop(RADIX_TOKEN, |builder, bucket_id| {
                builder.call_function(package_address, "Fee", "new", manifest_args!(bucket_id));
                builder
            })
            .build(),
        vec![NonFungibleGlobalId::from_public_key(&public_key)],
    );
    let commit_result = receipt1.expect_commit(true);
    let component_address = commit_result.new_component_addresses()[0];

    (test_runner, component_address)
}

#[test]
fn spin_loop_should_end_in_reasonable_amount_of_time() {
    let (mut test_runner, component_address) = setup_test_runner_with_fee_blueprint_component();

    let manifest = ManifestBuilder::new()
        // First, lock the fee so that the loan will be repaid
        .call_method(
            component_address,
            "lock_fee",
            manifest_args!(Decimal::from(10)),
        )
        // Now spin-loop to wait for the fee loan to burn through
        .call_method(component_address, "spin_loop", manifest_args!())
        .build();

    let (receipt, _) = execute_with_time_logging(&mut test_runner, manifest, vec![]);

    // No assertion here - this is just a sanity-test
    println!("{}", receipt.display(&Bech32Encoder::for_simulator()));
    receipt.expect_commit_failure();
}<|MERGE_RESOLUTION|>--- conflicted
+++ resolved
@@ -198,7 +198,7 @@
         + 14689 /* DropLock */
         + 3780 /* DropNode */
         + 3803738 /* Invoke */
-        + 2648100 /* LockSubstate */
+        + 2647964 /* LockSubstate */
         + 20608 /* ReadSubstate */
         + 137500 /* RunNative */
         + 20000 /* RunSystem */
@@ -211,7 +211,7 @@
 
     assert_eq!(
         commit_result.fee_summary.total_execution_cost_xrd,
-        dec!("0.74472"),
+        dec!("0.7447064"),
     );
     assert_eq!(commit_result.fee_summary.total_royalty_cost_xrd, dec!("2"));
 }
@@ -309,7 +309,7 @@
         + 23199 /* DropLock */
         + 6090 /* DropNode */
         + 4768533 /* Invoke */
-        + 4429180 /* LockSubstate */
+        + 4429715 /* LockSubstate */
         + 32928 /* ReadSubstate */
         + 205000 /* RunNative */
         + 40000 /* RunSystem */
@@ -342,10 +342,6 @@
         .publish_package_advanced(
             code,
             PackageDefinition::default(),
-<<<<<<< HEAD
-=======
-            BTreeMap::new(),
->>>>>>> e0816a0b
             BTreeMap::new(),
             OwnerRole::None,
         )
