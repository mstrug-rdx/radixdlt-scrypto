--- conflicted
+++ resolved
@@ -65,26 +65,15 @@
     // cargo test -p radix-engine-tests --test metering -- test_basic_transfer
     assert_eq!(
         commit_result.fee_summary.execution_cost_sum,
-<<<<<<< HEAD
-        1104 /* AllocateNodeId */
-        + 1744 /* CreateNode */
-        + 5920 /* DropLock */
-        + 1680 /* DropNode */
-        + 1140299 /* Invoke */
-        + 406181 /* LockSubstate */
-        + 8344 /* ReadSubstate */
-        + 65000 /* RunNative */
-=======
         0
         + 897 /* AllocateNodeId */
         + 1417 /* CreateNode */
-        + 5143 /* DropLock */
+        + 5032 /* DropLock */
         + 1365 /* DropNode */
         + 736166 /* Invoke */
-        + 440342 /* LockSubstate */
-        + 7336 /* ReadSubstate */
+        + 422978 /* LockSubstate */
+        + 7168 /* ReadSubstate */
         + 57500 /* RunNative */
->>>>>>> bb7a35e0
         + 7500 /* RunSystem */
         + 50000 /* TxBaseCost */
         + 1345 /* TxPayloadCost */
@@ -205,26 +194,15 @@
     // cargo test -p radix-engine-tests --test metering -- test_radiswap
     assert_eq!(
         commit_result.fee_summary.execution_cost_sum,
-<<<<<<< HEAD
-        2553 /* AllocateNodeId */
-        + 4044 /* CreateNode */
-        + 13986 /* DropLock */
-        + 3780 /* DropNode */
-        + 3803738 /* Invoke */
-        + 2637356 /* LockSubstate */
-        + 19600 /* ReadSubstate */
-        + 137500 /* RunNative */
-=======
         0
         + 2208 /* AllocateNodeId */
         + 3499 /* CreateNode */
-        + 12839 /* DropLock */
+        + 12321 /* DropLock */
         + 3255 /* DropNode */
         + 3130196 /* Invoke */
-        + 2492543 /* LockSubstate */
-        + 18144 /* ReadSubstate */
+        + 2443034 /* LockSubstate */
+        + 17360 /* ReadSubstate */
         + 125000 /* RunNative */
->>>>>>> bb7a35e0
         + 20000 /* RunSystem */
         + 602635 /* RunWasm */
         + 50000 /* TxBaseCost */
@@ -235,11 +213,7 @@
 
     assert_eq!(
         commit_result.fee_summary.total_execution_cost_xrd,
-<<<<<<< HEAD
-        dec!("0.7399228"),
-=======
-        dec!("0.6564010"),
->>>>>>> bb7a35e0
+        dec!("0.6513199"),
     );
     assert_eq!(commit_result.fee_summary.total_royalty_cost_xrd, dec!("2"));
 }
@@ -332,26 +306,15 @@
     // cargo test -p radix-engine-tests --test metering -- test_flash_loan
     assert_eq!(
         commit_result.fee_summary.execution_cost_sum,
-<<<<<<< HEAD
-        4002 /* AllocateNodeId */
-        + 6322 /* CreateNode */
-        + 21978 /* DropLock */
-        + 6090 /* DropNode */
-        + 4768533 /* Invoke */
-        + 4346909 /* LockSubstate */
-        + 31304 /* ReadSubstate */
-        + 205000 /* RunNative */
-=======
         0
         + 3657 /* AllocateNodeId */
         + 5777 /* CreateNode */
-        + 21497 /* DropLock */
+        + 20461 /* DropLock */
         + 5565 /* DropNode */
         + 4094978 /* Invoke */
-        + 4477813 /* LockSubstate */
-        + 30856 /* ReadSubstate */
+        + 4438004 /* LockSubstate */
+        + 29288 /* ReadSubstate */
         + 192500 /* RunNative */
->>>>>>> bb7a35e0
         + 40000 /* RunSystem */
         + 1170125 /* RunWasm */
         + 50000 /* TxBaseCost */
