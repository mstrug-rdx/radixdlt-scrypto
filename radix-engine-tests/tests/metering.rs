use radix_engine::transaction::TransactionReceipt;
use radix_engine::types::*;
use radix_engine_constants::DEFAULT_MAX_INVOKE_INPUT_SIZE;
use radix_engine_interface::blueprints::resource::FromPublicKey;
use radix_engine_interface::blueprints::resource::*;
use scrypto_unit::*;
use transaction::builder::ManifestBuilder;
use transaction::data::{manifest_args, ManifestExpression};
use transaction::model::TransactionManifest;

// For WASM-specific metering tests, see `wasm_metering.rs`.

#[cfg(feature = "std")]
fn execute_with_time_logging(
    test_runner: &mut TestRunner,
    manifest: TransactionManifest,
    proofs: Vec<NonFungibleGlobalId>,
) -> (TransactionReceipt, u32) {
    let start = std::time::Instant::now();
    let receipt = test_runner.execute_manifest(manifest, proofs);
    let duration = start.elapsed();
    println!(
        "Time elapsed is: {:?} - NOTE: this is a very bad measure. Use benchmarks instead.",
        duration
    );
    (receipt, duration.as_millis().try_into().unwrap())
}

#[cfg(feature = "alloc")]
fn execute_with_time_logging(
    test_runner: &mut TestRunner,
    manifest: TransactionManifest,
    proofs: Vec<NonFungibleGlobalId>,
) -> (TransactionReceipt, u32) {
    let receipt = test_runner.execute_manifest(manifest, proofs);
    (receipt, 0)
}

#[test]
fn test_basic_transfer() {
    // Arrange
    let mut test_runner = TestRunner::builder().build();
    let (public_key1, _, account1) = test_runner.new_allocated_account();
    let (_, _, account2) = test_runner.new_allocated_account();

    // Act
    let manifest = ManifestBuilder::new()
        .lock_fee(account1, 10u32.into())
        .withdraw_from_account(account1, RADIX_TOKEN, 100u32.into())
        .call_method(
            account2,
            "deposit_batch",
            manifest_args!(ManifestExpression::EntireWorktop),
        )
        .build();

    let (receipt, _) = execute_with_time_logging(
        &mut test_runner,
        manifest,
        vec![NonFungibleGlobalId::from_public_key(&public_key1)],
    );

    receipt.expect_commit_success();

    // Assert
    // NOTE: If this test fails, it should print out the actual fee table in the error logs.
    // Or you can run just this test with the below:
    // (cd radix-engine && cargo test --test metering -- test_basic_transfer)
    assert_eq!(
        12500 /* CreateNode */
<<<<<<< HEAD
        + 59000 /* DropLock */
        + 12500 /* DropNode */
        + 10000 /* Invoke */
        + 59500 /* LockSubstate */
        + 39500 /* ReadSubstate */
        + 57500 /* RunPrecompiled */
=======
        + 60000 /* DropLock */
        + 12500 /* DropNode */
        + 10000 /* Invoke */
        + 60500 /* LockSubstate */
        + 40500 /* ReadSubstate */
        + 65000 /* RunPrecompiled */
>>>>>>> 14b9bd6e
        + 0 /* RunWasm */
        + 50000 /* TxBaseCost */
        + 1320 /* TxPayloadCost */
        + 100000 /* TxSignatureVerification */
        + 15000, /* WriteSubstate */
        receipt.execution.fee_summary.total_cost_units_consumed
    );
}

#[test]
fn test_radiswap() {
    let mut test_runner = TestRunner::builder().build();

    // Scrypto developer
    let (pk1, _, _) = test_runner.new_allocated_account();
    // Radiswap operator
    let (pk2, _, account2) = test_runner.new_allocated_account();
    // Radiswap user
    let (pk3, _, account3) = test_runner.new_allocated_account();

    // Publish package
    let package_address = test_runner.publish_package(
        include_bytes!("../../assets/radiswap.wasm").to_vec(),
        scrypto_decode(include_bytes!("../../assets/radiswap.abi")).unwrap(),
        btreemap!(
            "Radiswap".to_owned() => RoyaltyConfigBuilder::new()
                .add_rule("instantiate_pool", 5)
                .add_rule("add_liquidity", 1)
                .add_rule("remove_liquidity", 1)
                .add_rule("swap", 2)
                .default(0),
        ),
        btreemap!(),
        package_access_rules_from_owner_badge(&NonFungibleGlobalId::from_public_key(&pk1)),
    );

    // Instantiate radiswap
    let btc = test_runner.create_fungible_resource(1_000_000.into(), 18, account2);
    let eth = test_runner.create_fungible_resource(1_000_000.into(), 18, account2);
    let btc_init_amount = Decimal::from(500_000);
    let eth_init_amount = Decimal::from(300_000);
    let fee_amount = dec!("0.01");
    let (component_address, _) = test_runner
        .execute_manifest(
            ManifestBuilder::new()
                .lock_fee(account2, 10u32.into())
                .withdraw_from_account(account2, btc, btc_init_amount)
                .withdraw_from_account(account2, eth, eth_init_amount)
                .take_from_worktop(btc, |builder, bucket1| {
                    builder.take_from_worktop(eth, |builder, bucket2| {
                        builder.call_function(
                            package_address,
                            "Radiswap",
                            "instantiate_pool",
                            manifest_args!(
                                bucket1,
                                bucket2,
                                dec!("1000"),
                                "LP__ETH",
                                "LP token for /ETH swap",
                                "https://www.radiswap.com",
                                fee_amount
                            ),
                        )
                    })
                })
                .call_method(
                    account2,
                    "deposit_batch",
                    manifest_args!(ManifestExpression::EntireWorktop),
                )
                .build(),
            vec![NonFungibleGlobalId::from_public_key(&pk2)],
        )
        .output::<(ComponentAddress, Own)>(5);

    // Transfer `10,000 BTC` from `account2` to `account3`
    let btc_amount = Decimal::from(10_000);
    test_runner
        .execute_manifest(
            ManifestBuilder::new()
                .lock_fee(account2, 10u32.into())
                .withdraw_from_account(account2, btc, btc_amount)
                .call_method(
                    account3,
                    "deposit_batch",
                    manifest_args!(ManifestExpression::EntireWorktop),
                )
                .build(),
            vec![NonFungibleGlobalId::from_public_key(&pk2)],
        )
        .expect_commit_success();
    assert_eq!(test_runner.account_balance(account3, btc), Some(btc_amount));

    // Swap 2,000 BTC into ETH
    let btc_to_swap = Decimal::from(2000);
    let receipt = test_runner.execute_manifest(
        ManifestBuilder::new()
            .lock_fee(account3, 10u32.into())
            .withdraw_from_account(account3, btc, btc_to_swap)
            .take_from_worktop(btc, |builder, bucket| {
                builder.call_method(component_address, "swap", manifest_args!(bucket))
            })
            .call_method(
                account3,
                "deposit_batch",
                manifest_args!(ManifestExpression::EntireWorktop),
            )
            .build(),
        vec![NonFungibleGlobalId::from_public_key(&pk3)],
    );
    let remaining_btc = test_runner.account_balance(account3, btc).unwrap();
    let eth_received = test_runner.account_balance(account3, eth).unwrap();
    assert_eq!(remaining_btc, btc_amount - btc_to_swap);
    assert_eq!(
        eth_received,
        eth_init_amount
            - (btc_init_amount * eth_init_amount)
                / (btc_init_amount + (btc_to_swap - btc_to_swap * fee_amount))
    );

    // NOTE: If this test fails, it should print out the actual fee table in the error logs.
    // Or you can run just this test with the below:
    // (cd radix-engine && cargo test --test metering -- test_radiswap)
    assert_eq!(
        17500 /* CreateNode */
<<<<<<< HEAD
        + 170000 /* DropLock */
        + 15000 /* DropNode */
        + 24330 /* Invoke */
        + 171500 /* LockSubstate */
        + 119000 /* ReadSubstate */
        + 132500 /* RunPrecompiled */
        + 1631635 /* RunWasm */
=======
        + 171000 /* DropLock */
        + 15000 /* DropNode */
        + 24330 /* Invoke */
        + 172500 /* LockSubstate */
        + 120000 /* ReadSubstate */
        + 147500 /* RunPrecompiled */
        + 1631685 /* RunWasm */
>>>>>>> 14b9bd6e
        + 50000 /* TxBaseCost */
        + 1705 /* TxPayloadCost */
        + 100000 /* TxSignatureVerification */
        + 37000 /* WriteSubstate */
        + 2, /* royalty in cost units */
        receipt.execution.fee_summary.total_cost_units_consumed
    );
}

#[test]
fn test_flash_loan() {
    let mut test_runner = TestRunner::builder().build();

    // Scrypto developer
    let (pk1, _, _) = test_runner.new_allocated_account();
    // Flash loan operator
    let (pk2, _, account2) = test_runner.new_allocated_account();
    // Flash loan user
    let (pk3, _, account3) = test_runner.new_allocated_account();

    // Publish package
    let package_address = test_runner.publish_package(
        include_bytes!("../../assets/flash_loan.wasm").to_vec(),
        scrypto_decode(include_bytes!("../../assets/flash_loan.abi")).unwrap(),
        btreemap!(
            "BasicFlashLoan".to_owned() => RoyaltyConfigBuilder::new()
                .add_rule("instantiate_default", 5)
                .add_rule("take_loan", 2)
                .default(0),
        ),
        btreemap!(),
        package_access_rules_from_owner_badge(&NonFungibleGlobalId::from_public_key(&pk1)),
    );

    // Instantiate flash_loan
    let xrd_init_amount = Decimal::from(100);
    let (component_address, promise_token_address) = test_runner
        .execute_manifest(
            ManifestBuilder::new()
                .lock_fee(account2, 10u32.into())
                .withdraw_from_account(account2, RADIX_TOKEN, xrd_init_amount)
                .take_from_worktop(RADIX_TOKEN, |builder, bucket1| {
                    builder.call_function(
                        package_address,
                        "BasicFlashLoan",
                        "instantiate_default",
                        manifest_args!(bucket1),
                    )
                })
                .call_method(
                    account2,
                    "deposit_batch",
                    manifest_args!(ManifestExpression::EntireWorktop),
                )
                .build(),
            vec![NonFungibleGlobalId::from_public_key(&pk2)],
        )
        .output::<(ComponentAddress, ResourceAddress)>(3);

    // Take loan
    let loan_amount = Decimal::from(50);
    let repay_amount = loan_amount * dec!("1.001");
    let old_balance = test_runner.account_balance(account3, RADIX_TOKEN).unwrap();
    let receipt = test_runner.execute_manifest(
        ManifestBuilder::new()
            .lock_fee(account3, 10u32.into())
            .call_method(component_address, "take_loan", manifest_args!(loan_amount))
            .withdraw_from_account(account3, RADIX_TOKEN, dec!(10))
            .take_from_worktop_by_amount(repay_amount, RADIX_TOKEN, |builder, bucket1| {
                builder.take_from_worktop(promise_token_address, |builder, bucket2| {
                    builder.call_method(
                        component_address,
                        "repay_loan",
                        manifest_args!(bucket1, bucket2),
                    )
                })
            })
            .call_method(
                account3,
                "deposit_batch",
                manifest_args!(ManifestExpression::EntireWorktop),
            )
            .build(),
        vec![NonFungibleGlobalId::from_public_key(&pk3)],
    );
    receipt.expect_commit_success();
    let new_balance = test_runner.account_balance(account3, RADIX_TOKEN).unwrap();
    assert!(test_runner
        .account_balance(account3, promise_token_address)
        .is_none());
    assert_eq!(
        old_balance - new_balance,
        receipt.execution.fee_summary.total_execution_cost_xrd
            + receipt.execution.fee_summary.total_royalty_cost_xrd
            + (repay_amount - loan_amount)
    );

    // NOTE: If this test fails, it should print out the actual fee table in the error logs.
    // Or you can run just this test with the below:
    // (cd radix-engine && cargo test --test metering -- test_flash_loan)
    assert_eq!(
        25000 /* CreateNode */
<<<<<<< HEAD
        + 256000 /* DropLock */
        + 25000 /* DropNode */
        + 45210 /* Invoke */
        + 263500 /* LockSubstate */
        + 172500 /* ReadSubstate */
        + 212500 /* RunPrecompiled */
        + 1408860 /* RunWasm */
=======
        + 252000 /* DropLock */
        + 25000 /* DropNode */
        + 42570 /* Invoke */
        + 258500 /* LockSubstate */
        + 170500 /* ReadSubstate */
        + 235000 /* RunPrecompiled */
        + 1375350 /* RunWasm */
>>>>>>> 14b9bd6e
        + 50000 /* TxBaseCost */
        + 2475 /* TxPayloadCost */
        + 100000 /* TxSignatureVerification */
        + 65500 /* WriteSubstate */
        + 2, /* royalty in cost units */
        receipt.execution.fee_summary.total_cost_units_consumed
    );
}

#[test]
fn test_publish_large_package() {
    // Arrange
    let mut test_runner = TestRunner::builder().build();

    // Act
    let code = wat2wasm(&format!(
        r#"
            (module
                (data (i32.const 0) "{}")
                (memory $0 64)
                (export "memory" (memory $0))
            )
        "#,
        "i".repeat(DEFAULT_MAX_INVOKE_INPUT_SIZE - 138) // ensure we fit within limit
    ));
    assert_eq!(DEFAULT_MAX_INVOKE_INPUT_SIZE - 99, code.len());
    let manifest = ManifestBuilder::new()
        .lock_fee(FAUCET_COMPONENT, 100.into())
        .publish_package(
            code,
            BTreeMap::new(),
            BTreeMap::new(),
            BTreeMap::new(),
            AccessRules::new(),
        )
        .build();

    let (receipt, _) = execute_with_time_logging(&mut test_runner, manifest, vec![]);

    receipt.expect_commit_success();

    // Assert
    assert!(
        receipt.execution.fee_summary.total_cost_units_consumed > 60000000
            && receipt.execution.fee_summary.total_cost_units_consumed < 70000000
    );
}

#[test]
fn should_be_able_run_large_manifest() {
    // Arrange
    let mut test_runner = TestRunner::builder().build();

    // Act
    let (public_key, _, account) = test_runner.new_allocated_account();

    // Act
    let mut builder = ManifestBuilder::new();
    builder.lock_fee(account, 100u32.into());
    builder.withdraw_from_account(account, RADIX_TOKEN, 100u32.into());
    for _ in 0..200 {
        builder.take_from_worktop_by_amount(1.into(), RADIX_TOKEN, |builder, bid| {
            builder.return_to_worktop(bid)
        });
    }
    builder.call_method(
        account,
        "deposit_batch",
        manifest_args!(ManifestExpression::EntireWorktop),
    );
    let manifest = builder.build();

    let (receipt, _) = execute_with_time_logging(
        &mut test_runner,
        manifest,
        vec![NonFungibleGlobalId::from_public_key(&public_key)],
    );

    // Assert
    receipt.expect_commit_success();
}

#[test]
fn should_be_able_to_generate_5_proofs_and_then_lock_fee() {
    // Arrange
    let mut test_runner = TestRunner::builder().build();
    let (public_key, _, account) = test_runner.new_allocated_account();
    let resource_address = test_runner.create_fungible_resource(100.into(), 0, account);

    // Act
    let mut builder = ManifestBuilder::new();
    for _ in 0..5 {
        builder.create_proof_from_account_by_amount(account, resource_address, 1.into());
    }
    builder.lock_fee(account, 100u32.into());
    let manifest = builder.build();

    let (receipt, _) = execute_with_time_logging(
        &mut test_runner,
        manifest,
        vec![NonFungibleGlobalId::from_public_key(&public_key)],
    );

    // Assert
    receipt.expect_commit_success();
}

fn setup_test_runner_with_fee_blueprint_component() -> (TestRunner, ComponentAddress) {
    // Basic setup
    let mut test_runner = TestRunner::builder().build();
    let (public_key, _, account) = test_runner.new_allocated_account();

    // Publish package and instantiate component
    let package_address = test_runner.compile_and_publish("./tests/blueprints/fee");
    let receipt1 = test_runner.execute_manifest(
        ManifestBuilder::new()
            .lock_fee(account, 10u32.into())
            .withdraw_from_account(account, RADIX_TOKEN, 10u32.into())
            .take_from_worktop(RADIX_TOKEN, |builder, bucket_id| {
                builder.call_function(package_address, "Fee", "new", manifest_args!(bucket_id));
                builder
            })
            .build(),
        vec![NonFungibleGlobalId::from_public_key(&public_key)],
    );
    let component_address = receipt1
        .expect_commit()
        .entity_changes
        .new_component_addresses[0];

    (test_runner, component_address)
}

#[test]
fn spin_loop_should_end_in_reasonable_amount_of_time() {
    let (mut test_runner, component_address) = setup_test_runner_with_fee_blueprint_component();

    let manifest = ManifestBuilder::new()
        // First, lock the fee so that the loan will be repaid
        .call_method(
            component_address,
            "lock_fee",
            manifest_args!(Decimal::from(10)),
        )
        // Now spin-loop to wait for the fee loan to burn through
        .call_method(component_address, "spin_loop", manifest_args!())
        .build();

    let (receipt, _) = execute_with_time_logging(&mut test_runner, manifest, vec![]);

    // No assertion here - this is just a sanity-test
    println!("{:?}", receipt);
    receipt.expect_commit_failure();
}<|MERGE_RESOLUTION|>--- conflicted
+++ resolved
@@ -68,21 +68,12 @@
     // (cd radix-engine && cargo test --test metering -- test_basic_transfer)
     assert_eq!(
         12500 /* CreateNode */
-<<<<<<< HEAD
-        + 59000 /* DropLock */
+        + 59500 /* DropLock */
         + 12500 /* DropNode */
         + 10000 /* Invoke */
-        + 59500 /* LockSubstate */
-        + 39500 /* ReadSubstate */
-        + 57500 /* RunPrecompiled */
-=======
-        + 60000 /* DropLock */
-        + 12500 /* DropNode */
-        + 10000 /* Invoke */
-        + 60500 /* LockSubstate */
-        + 40500 /* ReadSubstate */
+        + 60000 /* LockSubstate */
+        + 40000 /* ReadSubstate */
         + 65000 /* RunPrecompiled */
->>>>>>> 14b9bd6e
         + 0 /* RunWasm */
         + 50000 /* TxBaseCost */
         + 1320 /* TxPayloadCost */
@@ -209,23 +200,13 @@
     // (cd radix-engine && cargo test --test metering -- test_radiswap)
     assert_eq!(
         17500 /* CreateNode */
-<<<<<<< HEAD
-        + 170000 /* DropLock */
+        + 170500 /* DropLock */
         + 15000 /* DropNode */
         + 24330 /* Invoke */
-        + 171500 /* LockSubstate */
-        + 119000 /* ReadSubstate */
-        + 132500 /* RunPrecompiled */
+        + 172000 /* LockSubstate */
+        + 119500 /* ReadSubstate */
+        + 147500 /* RunPrecompiled */
         + 1631635 /* RunWasm */
-=======
-        + 171000 /* DropLock */
-        + 15000 /* DropNode */
-        + 24330 /* Invoke */
-        + 172500 /* LockSubstate */
-        + 120000 /* ReadSubstate */
-        + 147500 /* RunPrecompiled */
-        + 1631685 /* RunWasm */
->>>>>>> 14b9bd6e
         + 50000 /* TxBaseCost */
         + 1705 /* TxPayloadCost */
         + 100000 /* TxSignatureVerification */
@@ -328,23 +309,13 @@
     // (cd radix-engine && cargo test --test metering -- test_flash_loan)
     assert_eq!(
         25000 /* CreateNode */
-<<<<<<< HEAD
-        + 256000 /* DropLock */
+        + 256500 /* DropLock */
         + 25000 /* DropNode */
         + 45210 /* Invoke */
-        + 263500 /* LockSubstate */
-        + 172500 /* ReadSubstate */
-        + 212500 /* RunPrecompiled */
+        + 264000 /* LockSubstate */
+        + 173000 /* ReadSubstate */
+        + 240000 /* RunPrecompiled */
         + 1408860 /* RunWasm */
-=======
-        + 252000 /* DropLock */
-        + 25000 /* DropNode */
-        + 42570 /* Invoke */
-        + 258500 /* LockSubstate */
-        + 170500 /* ReadSubstate */
-        + 235000 /* RunPrecompiled */
-        + 1375350 /* RunWasm */
->>>>>>> 14b9bd6e
         + 50000 /* TxBaseCost */
         + 2475 /* TxPayloadCost */
         + 100000 /* TxSignatureVerification */
