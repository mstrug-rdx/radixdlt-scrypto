--- conflicted
+++ resolved
@@ -1,10 +1,5 @@
-<<<<<<< HEAD
-Total Cost Units                                                                ,  17783097
-Total Fee                                                                       , 8.8915485
-=======
-Total Cost Units                                                                ,  19858413
-Total Fee                                                                       , 9.9292065
->>>>>>> 452181ec
+Total Cost Units                                                                ,  19812297
+Total Fee                                                                       , 9.9061485
 AfterInvoke                                                                     ,       974
 AllocateNodeId                                                                  ,     26500
 BeforeInvoke                                                                    ,     25508
@@ -18,20 +13,12 @@
 OpenSubstate::GlobalFungibleResourceManager                                     ,   1008536
 OpenSubstate::GlobalGenericComponent                                            ,    283430
 OpenSubstate::GlobalNonFungibleResourceManager                                  ,   1080953
-<<<<<<< HEAD
-OpenSubstate::GlobalPackage                                                     ,   8105808
-=======
-OpenSubstate::GlobalPackage                                                     ,   9069340
->>>>>>> 452181ec
+OpenSubstate::GlobalPackage                                                     ,   9057186
 OpenSubstate::InternalFungibleVault                                             ,   1142667
 OpenSubstate::InternalGenericComponent                                          ,    164144
 QueryActor                                                                      ,     15000
 QueryAuthZone                                                                   ,      2000
-<<<<<<< HEAD
-ReadSubstate                                                                    ,   1157386
-=======
-ReadSubstate                                                                    ,   1536118
->>>>>>> 452181ec
+ReadSubstate                                                                    ,   1524664
 RunNativeCode::AuthZone_pop                                                     ,     13722
 RunNativeCode::AuthZone_push                                                    ,     14108
 RunNativeCode::Worktop_drain                                                    ,      6901
@@ -61,11 +48,7 @@
 RunNativeCode::withdraw                                                         ,     25682
 RunWasmCode::BasicFlashLoan_repay_loan                                          ,     68936
 RunWasmCode::BasicFlashLoan_take_loan                                           ,    118220
-<<<<<<< HEAD
-RunWasmCodePrepare                                                              ,   1536440
-=======
-RunWasmCodePrepare                                                              ,   2246492
->>>>>>> 452181ec
+RunWasmCodePrepare                                                              ,   2223984
 TxBaseCost                                                                      ,     40000
 TxPayloadCost                                                                   ,     25700
 TxSignatureVerification                                                         ,      7000
